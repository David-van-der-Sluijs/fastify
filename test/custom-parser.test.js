--- conflicted
+++ resolved
@@ -1279,13 +1279,8 @@
   {
     const response = await fastify.inject({
       method: 'POST',
-<<<<<<< HEAD
-      url: getUrl(fastify),
+      url: '/',
       body: '{"hello":"world"}',
-=======
-      path: '/',
-      payload: '{"hello":"world"}',
->>>>>>> 9b187762
       headers: {
         'Content-Type': 'application/vnd.hello+json'
       }
@@ -1297,13 +1292,8 @@
   {
     const response = await fastify.inject({
       method: 'POST',
-<<<<<<< HEAD
-      url: getUrl(fastify),
+      url: '/',
       body: '{"hello":"world"}',
-=======
-      path: '/',
-      payload: '{"hello":"world"}',
->>>>>>> 9b187762
       headers: {
         'Content-Type': 'application/test+xml'
       }
@@ -1312,20 +1302,6 @@
     t.same(response.payload.toString(), 'xml')
   }
 
-<<<<<<< HEAD
-    sget({
-      method: 'POST',
-      url: getUrl(fastify),
-      body: 'abcdefg',
-      headers: {
-        'Content-Type': 'application/+myExtension'
-      }
-    }, (err, response, body) => {
-      t.error(err)
-      t.equal(response.statusCode, 200)
-      t.same(body.toString(), 'abcdefgmyExtension')
-    })
-=======
   await fastify.inject({
     method: 'POST',
     path: '/',
@@ -1338,7 +1314,6 @@
     t.same(response.payload.toString(), 'abcdefgmyExtension')
   }).catch((err) => {
     t.error(err)
->>>>>>> 9b187762
   })
 })
 
