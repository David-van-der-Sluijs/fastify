--- conflicted
+++ resolved
@@ -101,7 +101,7 @@
     uses: ./.github/workflows/coverage-win.yml
 
   test-unit:
-    needs: 
+    needs:
       - lint
       - coverage-nix
       - coverage-win
@@ -113,17 +113,9 @@
       matrix:
         node-version: [16, 18, 20]
         os: [macos-latest, ubuntu-latest, windows-latest]
-<<<<<<< HEAD
-=======
         exclude:
-          # excludes node 14 on Windows
-          - os: windows-latest
-            node-version: 14
-          - os: macos-latest
-            node-version: 14
           - os: macos-latest
             node-version: 16
->>>>>>> bf64e474
 
     steps:
       - uses: actions/checkout@v4
@@ -146,7 +138,7 @@
           npm run unit
 
   test-typescript:
-    needs: 
+    needs:
       - lint
       - coverage-nix
       - coverage-win
@@ -212,7 +204,7 @@
     if: >
         github.event_name == 'pull_request' &&
         github.event.pull_request.user.login == 'dependabot[bot]'
-    needs: 
+    needs:
       - test-typescript
       - test-unit
       - package
