--- conflicted
+++ resolved
@@ -1,7 +1,6 @@
 /* eslint-disable no-useless-return */
 'use strict'
 
-const Ajv = require('ajv')
 const t = require('tap')
 const test = t.test
 const internals = require('../../lib/handleRequest')[Symbol.for('internals')]
@@ -10,9 +9,6 @@
 const buildSchema = require('../../lib/validation').build
 const Hooks = require('../../lib/hooks')
 
-<<<<<<< HEAD
-const ajv = new Ajv()
-=======
 const Ajv = require('ajv')
 const ajv = new Ajv({ coerceTypes: true })
 
@@ -24,7 +20,6 @@
     return { error: new Error('Invalid body') }
   }
 }
->>>>>>> 18b5992e
 
 test('Request object', t => {
   t.plan(7)
@@ -65,11 +60,7 @@
     Request: Request,
     hooks: new Hooks()
   }
-<<<<<<< HEAD
-  buildSchema(ajv, handle)
-=======
   buildSchema(handle, schemaCompiler)
->>>>>>> 18b5992e
   internals.handler(handle, null, { log: { error: () => {} } }, res, { hello: 'world' }, null)
 })
 
@@ -95,11 +86,7 @@
     Request: Request,
     preHandler: new Hooks().preHandler
   }
-<<<<<<< HEAD
-  buildSchema(ajv, handle)
-=======
   buildSchema(handle, schemaCompiler)
->>>>>>> 18b5992e
   internals.handler(handle, null, { log: null }, res, null, null)
 })
 
