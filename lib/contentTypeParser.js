'use strict'

const lru = require('tiny-lru')
const {
  codes: {
    FST_ERR_CTP_INVALID_TYPE,
    FST_ERR_CTP_EMPTY_TYPE,
    FST_ERR_CTP_ALREADY_PRESENT,
    FST_ERR_CTP_INVALID_HANDLER,
    FST_ERR_CTP_INVALID_PARSE_TYPE,
    FST_ERR_CTP_BODY_TOO_LARGE,
    FST_ERR_CTP_INVALID_MEDIA_TYPE,
    FST_ERR_CTP_INVALID_CONTENT_LENGTH
  }
} = require('./errors')

function ContentTypeParser (bodyLimit) {
  this.customParsers = {}
  this.customParsers['application/json'] = new Parser(true, false, bodyLimit, defaultJsonParser)
  this.parserList = ['application/json']
  this.cache = lru(100)
}

ContentTypeParser.prototype.add = function (contentType, opts, parserFn) {
  if (typeof contentType !== 'string') throw new FST_ERR_CTP_INVALID_TYPE()
  if (contentType.length === 0) throw new FST_ERR_CTP_EMPTY_TYPE()
  if (typeof parserFn !== 'function') throw new FST_ERR_CTP_INVALID_HANDLER()

  if (this.hasParser(contentType)) {
    throw new FST_ERR_CTP_ALREADY_PRESENT(contentType)
  }

  if (opts.parseAs !== undefined) {
    if (opts.parseAs !== 'string' && opts.parseAs !== 'buffer') {
      throw new FST_ERR_CTP_INVALID_PARSE_TYPE(opts.parseAs)
    }
  }

  const parser = new Parser(
    opts.parseAs === 'string',
    opts.parseAs === 'buffer',
    opts.bodyLimit,
    parserFn
  )

  if (contentType === '*') {
    this.parserList.push('')
    this.customParsers[''] = parser
  } else {
    if (contentType !== 'application/json') {
      this.parserList.unshift(contentType)
    }
    this.customParsers[contentType] = parser
  }
}

ContentTypeParser.prototype.hasParser = function (contentType) {
  if (contentType === 'application/json') {
    return this.customParsers['application/json'].fn !== defaultJsonParser
  }
  return contentType in this.customParsers
}

ContentTypeParser.prototype.getParser = function (contentType) {
  for (var i = 0; i < this.parserList.length; i++) {
    if (contentType.indexOf(this.parserList[i]) > -1) {
      var parser = this.customParsers[this.parserList[i]]
      this.cache.set(contentType, parser)
      return parser
    }
  }

  return this.customParsers['']
}

ContentTypeParser.prototype.run = function (contentType, handler, request, reply) {
  var parser = this.cache.get(contentType) || this.getParser(contentType)
  if (parser === undefined) {
<<<<<<< HEAD
    reply.send(new FST_ERR_CTP_INVALID_MEDIA_TYPE(contentType))
=======
    const err = new Error('Unsupported Media Type: ' + contentType)
    err.statusCode = 415
    reply.code(err.statusCode).send(err)
>>>>>>> 09e9021d
  } else {
    if (parser.asString === true || parser.asBuffer === true) {
      rawBody(
        request,
        reply,
        reply.context._parserOptions,
        parser,
        done
      )
    } else {
      var result = parser.fn(request.raw, done)
      if (result && typeof result.then === 'function') {
        result.then(body => done(null, body), done)
      }
    }
  }

  function done (error, body) {
    if (error) {
      reply.send(error)
    } else {
      request.body = body
      handler(request, reply)
    }
  }
}

function rawBody (request, reply, options, parser, done) {
  var asString = parser.asString
  var limit = options.limit === null ? parser.bodyLimit : options.limit
  var contentLength = request.headers['content-length'] === undefined
    ? NaN
    : Number.parseInt(request.headers['content-length'], 10)

  if (contentLength > limit) {
<<<<<<< HEAD
    reply.send(new FST_ERR_CTP_BODY_TOO_LARGE())
=======
    const err = new Error('Request body is too large')
    err.statusCode = 413
    reply.code(err.statusCode).send(err)
>>>>>>> 09e9021d
    return
  }

  var receivedLength = 0
  var body = asString === true ? '' : []
  var req = request.raw

  if (asString === true) {
    req.setEncoding('utf8')
  }

  req.on('data', onData)
  req.on('end', onEnd)
  req.on('error', onEnd)

  function onData (chunk) {
    receivedLength += chunk.length

    if (receivedLength > limit) {
      req.removeListener('data', onData)
      req.removeListener('end', onEnd)
      req.removeListener('error', onEnd)
<<<<<<< HEAD
      reply.send(new FST_ERR_CTP_BODY_TOO_LARGE())
=======
      const err = new Error('Request body is too large')
      err.statusCode = 413
      reply.code(err.statusCode).send(err)
>>>>>>> 09e9021d
      return
    }

    if (asString === true) {
      body += chunk
    } else {
      body.push(chunk)
    }
  }

  function onEnd (err) {
    req.removeListener('data', onData)
    req.removeListener('end', onEnd)
    req.removeListener('error', onEnd)

    if (err !== undefined) {
      const error = new Error(err.message)
      error.statusCode = 400
      reply.code(error.statusCode).send(error)
      return
    }

    if (asString === true) {
      receivedLength = Buffer.byteLength(body)
    }
    if (!Number.isNaN(contentLength) && receivedLength !== contentLength) {
<<<<<<< HEAD
      reply.send(new FST_ERR_CTP_INVALID_CONTENT_LENGTH())
=======
      const err = new Error('Request body size did not match Content-Length')
      err.statusCode = 400
      reply.code(err.statusCode).send(err)
>>>>>>> 09e9021d
      return
    }

    if (asString === false) {
      body = Buffer.concat(body)
    }

    var result = parser.fn(req, body, done)
    if (result && typeof result.then === 'function') {
      result.then(body => done(null, body), done)
    }
  }
}

function defaultJsonParser (req, body, done) {
  try {
    var json = JSON.parse(body)
  } catch (err) {
    err.statusCode = 400
    return done(err, undefined)
  }
  done(null, json)
}

function buildContentTypeParser (c) {
  const contentTypeParser = new ContentTypeParser()
  Object.assign(contentTypeParser.customParsers, c.customParsers)
  contentTypeParser.parserList = c.parserList.slice()
  return contentTypeParser
}

function Parser (asString, asBuffer, bodyLimit, fn) {
  this.asString = asString
  this.asBuffer = asBuffer
  this.bodyLimit = bodyLimit
  this.fn = fn
}

module.exports = ContentTypeParser
module.exports.buildContentTypeParser = buildContentTypeParser
module.exports[Symbol.for('internals')] = { rawBody }<|MERGE_RESOLUTION|>--- conflicted
+++ resolved
@@ -76,13 +76,7 @@
 ContentTypeParser.prototype.run = function (contentType, handler, request, reply) {
   var parser = this.cache.get(contentType) || this.getParser(contentType)
   if (parser === undefined) {
-<<<<<<< HEAD
     reply.send(new FST_ERR_CTP_INVALID_MEDIA_TYPE(contentType))
-=======
-    const err = new Error('Unsupported Media Type: ' + contentType)
-    err.statusCode = 415
-    reply.code(err.statusCode).send(err)
->>>>>>> 09e9021d
   } else {
     if (parser.asString === true || parser.asBuffer === true) {
       rawBody(
@@ -118,13 +112,7 @@
     : Number.parseInt(request.headers['content-length'], 10)
 
   if (contentLength > limit) {
-<<<<<<< HEAD
     reply.send(new FST_ERR_CTP_BODY_TOO_LARGE())
-=======
-    const err = new Error('Request body is too large')
-    err.statusCode = 413
-    reply.code(err.statusCode).send(err)
->>>>>>> 09e9021d
     return
   }
 
@@ -147,13 +135,7 @@
       req.removeListener('data', onData)
       req.removeListener('end', onEnd)
       req.removeListener('error', onEnd)
-<<<<<<< HEAD
       reply.send(new FST_ERR_CTP_BODY_TOO_LARGE())
-=======
-      const err = new Error('Request body is too large')
-      err.statusCode = 413
-      reply.code(err.statusCode).send(err)
->>>>>>> 09e9021d
       return
     }
 
@@ -180,13 +162,7 @@
       receivedLength = Buffer.byteLength(body)
     }
     if (!Number.isNaN(contentLength) && receivedLength !== contentLength) {
-<<<<<<< HEAD
       reply.send(new FST_ERR_CTP_INVALID_CONTENT_LENGTH())
-=======
-      const err = new Error('Request body size did not match Content-Length')
-      err.statusCode = 400
-      reply.code(err.statusCode).send(err)
->>>>>>> 09e9021d
       return
     }
 
