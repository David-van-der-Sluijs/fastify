import fastify, { FastifyInstance, FastifyRequest, FastifyReply, RouteHandlerMethod } from '../../fastify'
import { expectType, expectError, expectAssignable, printType } from 'tsd'
import { HTTPMethods } from '../../types/utils'
import * as http from 'http'
import { RequestPayload } from '../../types/hooks'
import { FastifyError } from '@fastify/error'

/*
 * Testing Fastify HTTP Routes and Route Shorthands.
 * Verifies Request and Reply types as well.
 * For the route shorthand tests the argument orders are:
 * - `(path, handler)`
 * - `(path, options, handler)`
 * - `(path, options)`
 */

declare module '../../fastify' {
  interface FastifyContextConfig {
    foo: string;
    bar: number;
  }
}

const routeHandler: RouteHandlerMethod = function (request, reply) {
  expectType<FastifyInstance>(this)
  expectType<FastifyRequest>(request)
  expectType<FastifyReply>(reply)
}

const routeHandlerWithReturnValue: RouteHandlerMethod = function (request, reply) {
  expectType<FastifyInstance>(this)
  expectType<FastifyRequest>(request)
  expectType<FastifyReply>(reply)

  return reply.send()
}

<<<<<<< HEAD
type LowerCaseHTTPMethods = 'delete' | 'get' | 'head' | 'patch' | 'post' | 'put' |
'options' | 'propfind' | 'proppatch' | 'mkcol' | 'copy' | 'move' | 'lock' |
'unlock' | 'trace' | 'search'

;['DELETE', 'GET', 'HEAD', 'PATCH', 'POST', 'PUT', 'OPTIONS', 'PROPFIND',
  'PROPPATCH', 'MKCOL', 'COPY', 'MOVE', 'LOCK', 'UNLOCK', 'TRACE', 'SEARCH'
].forEach(method => {
=======
type LowerCaseHTTPMethods = 'get' | 'post' | 'put' | 'patch' | 'head' | 'delete' | 'options';

['GET', 'POST', 'PUT', 'PATCH', 'HEAD', 'DELETE', 'OPTIONS'].forEach(method => {
>>>>>>> 27ac8d9f
  // route method
  expectType<FastifyInstance>(fastify().route({
    method: method as HTTPMethods,
    url: '/',
    handler: routeHandler
  }))

  const lowerCaseMethod: LowerCaseHTTPMethods = method.toLowerCase() as LowerCaseHTTPMethods

  // method as method
  expectType<FastifyInstance>(fastify()[lowerCaseMethod]('/', routeHandler))
  expectType<FastifyInstance>(fastify()[lowerCaseMethod]('/', {}, routeHandler))
  expectType<FastifyInstance>(fastify()[lowerCaseMethod]('/', { handler: routeHandler }))

  expectType<FastifyInstance>(fastify()[lowerCaseMethod]('/', {
    handler: routeHandler,
    errorHandler: (error, request, reply) => {
      expectType<FastifyError>(error)
      reply.send('error')
    }
  }))

  interface BodyInterface { prop: string }
  interface QuerystringInterface { prop: number }
  interface ParamsInterface { prop: boolean }
  interface HeadersInterface { prop: string }
  interface RouteSpecificContextConfigType {
    extra: boolean
  }
  interface RouteGeneric {
    Body: BodyInterface;
    Querystring: QuerystringInterface;
    Params: ParamsInterface;
    Headers: HeadersInterface;
  }

  fastify()[lowerCaseMethod]<RouteGeneric, RouteSpecificContextConfigType>('/', { config: { foo: 'bar', bar: 100, extra: true } }, (req, res) => {
    expectType<BodyInterface>(req.body)
    expectType<QuerystringInterface>(req.query)
    expectType<ParamsInterface>(req.params)
    expectType<http.IncomingHttpHeaders & HeadersInterface>(req.headers)
    expectType<string>(req.context.config.foo)
    expectType<number>(req.context.config.bar)
    expectType<boolean>(req.context.config.extra)
    expectType<string>(res.context.config.foo)
    expectType<number>(res.context.config.bar)
    expectType<boolean>(res.context.config.extra)
  })

  fastify().route<RouteGeneric>({
    url: '/',
    method: method as HTTPMethods,
    config: { foo: 'bar', bar: 100 },
    prefixTrailingSlash: 'slash',
    onRequest: (req, res, done) => { // these handlers are tested in `hooks.test-d.ts`
      expectType<BodyInterface>(req.body)
      expectType<QuerystringInterface>(req.query)
      expectType<ParamsInterface>(req.params)
      expectType<http.IncomingHttpHeaders & HeadersInterface>(req.headers)
      expectType<string>(req.context.config.foo)
      expectType<number>(req.context.config.bar)
      expectType<string>(res.context.config.foo)
      expectType<number>(res.context.config.bar)
    },
    preParsing: (req, res, payload, done) => {
      expectType<BodyInterface>(req.body)
      expectType<QuerystringInterface>(req.query)
      expectType<ParamsInterface>(req.params)
      expectType<http.IncomingHttpHeaders & HeadersInterface>(req.headers)
      expectType<string>(req.context.config.foo)
      expectType<number>(req.context.config.bar)
      expectType<string>(res.context.config.foo)
      expectType<number>(res.context.config.bar)
      expectType<RequestPayload>(payload)
      expectAssignable<(err?: FastifyError | null, res?: RequestPayload) => void>(done)
      expectAssignable<(err?: NodeJS.ErrnoException) => void>(done)
    },
    preValidation: (req, res, done) => {
      expectType<BodyInterface>(req.body)
      expectType<QuerystringInterface>(req.query)
      expectType<ParamsInterface>(req.params)
      expectType<http.IncomingHttpHeaders & HeadersInterface>(req.headers)
      expectType<string>(req.context.config.foo)
      expectType<number>(req.context.config.bar)
      expectType<string>(res.context.config.foo)
      expectType<number>(res.context.config.bar)
    },
    preHandler: (req, res, done) => {
      expectType<BodyInterface>(req.body)
      expectType<QuerystringInterface>(req.query)
      expectType<ParamsInterface>(req.params)
      expectType<http.IncomingHttpHeaders & HeadersInterface>(req.headers)
      expectType<string>(req.context.config.foo)
      expectType<number>(req.context.config.bar)
      expectType<string>(res.context.config.foo)
      expectType<number>(res.context.config.bar)
    },
    onResponse: (req, res, done) => {
      expectType<BodyInterface>(req.body)
      expectType<QuerystringInterface>(req.query)
      expectType<ParamsInterface>(req.params)
      expectType<http.IncomingHttpHeaders & HeadersInterface>(req.headers)
      expectType<string>(req.context.config.foo)
      expectType<number>(req.context.config.bar)
      expectType<string>(res.context.config.foo)
      expectType<number>(res.context.config.bar)
      expectType<number>(res.statusCode)
    },
    onError: (req, res, error, done) => {
      expectType<BodyInterface>(req.body)
      expectType<QuerystringInterface>(req.query)
      expectType<ParamsInterface>(req.params)
      expectType<http.IncomingHttpHeaders & HeadersInterface>(req.headers)
      expectType<string>(req.context.config.foo)
      expectType<number>(req.context.config.bar)
      expectType<string>(res.context.config.foo)
      expectType<number>(res.context.config.bar)
    },
    preSerialization: (req, res, payload, done) => {
      expectType<BodyInterface>(req.body)
      expectType<QuerystringInterface>(req.query)
      expectType<ParamsInterface>(req.params)
      expectType<http.IncomingHttpHeaders & HeadersInterface>(req.headers)
      expectType<string>(req.context.config.foo)
      expectType<number>(req.context.config.bar)
      expectType<string>(res.context.config.foo)
      expectType<number>(res.context.config.bar)
    },
    onSend: (req, res, payload, done) => {
      expectType<BodyInterface>(req.body)
      expectType<QuerystringInterface>(req.query)
      expectType<ParamsInterface>(req.params)
      expectType<http.IncomingHttpHeaders & HeadersInterface>(req.headers)
      expectType<string>(req.context.config.foo)
      expectType<number>(req.context.config.bar)
      expectType<string>(res.context.config.foo)
      expectType<number>(res.context.config.bar)
    },
    handler: (req, res) => {
      expectType<BodyInterface>(req.body)
      expectType<QuerystringInterface>(req.query)
      expectType<ParamsInterface>(req.params)
      expectType<http.IncomingHttpHeaders & HeadersInterface>(req.headers)
      expectType<string>(req.context.config.foo)
      expectType<number>(req.context.config.bar)
      expectType<string>(res.context.config.foo)
      expectType<number>(res.context.config.bar)
    }
  })

  fastify().route<RouteGeneric>({
    url: '/',
    method: method as HTTPMethods,
    config: { foo: 'bar', bar: 100 },
    prefixTrailingSlash: 'slash',
    onRequest: async (req, res, done) => { // these handlers are tested in `hooks.test-d.ts`
      expectType<BodyInterface>(req.body)
      expectType<QuerystringInterface>(req.query)
      expectType<ParamsInterface>(req.params)
      expectType<http.IncomingHttpHeaders & HeadersInterface>(req.headers)
      expectType<string>(req.context.config.foo)
      expectType<number>(req.context.config.bar)
      expectType<string>(res.context.config.foo)
      expectType<number>(res.context.config.bar)
    },
    preParsing: async (req, res, payload, done) => {
      expectType<BodyInterface>(req.body)
      expectType<QuerystringInterface>(req.query)
      expectType<ParamsInterface>(req.params)
      expectType<http.IncomingHttpHeaders & HeadersInterface>(req.headers)
      expectType<string>(req.context.config.foo)
      expectType<number>(req.context.config.bar)
      expectType<string>(res.context.config.foo)
      expectType<number>(res.context.config.bar)
      expectType<RequestPayload>(payload)
      expectAssignable<(err?: FastifyError | null, res?: RequestPayload) => void>(done)
      expectAssignable<(err?: NodeJS.ErrnoException) => void>(done)
    },
    preValidation: async (req, res, done) => {
      expectType<BodyInterface>(req.body)
      expectType<QuerystringInterface>(req.query)
      expectType<ParamsInterface>(req.params)
      expectType<http.IncomingHttpHeaders & HeadersInterface>(req.headers)
      expectType<string>(req.context.config.foo)
      expectType<number>(req.context.config.bar)
      expectType<string>(res.context.config.foo)
      expectType<number>(res.context.config.bar)
    },
    preHandler: async (req, res, done) => {
      expectType<BodyInterface>(req.body)
      expectType<QuerystringInterface>(req.query)
      expectType<ParamsInterface>(req.params)
      expectType<http.IncomingHttpHeaders & HeadersInterface>(req.headers)
      expectType<string>(req.context.config.foo)
      expectType<number>(req.context.config.bar)
      expectType<string>(res.context.config.foo)
      expectType<number>(res.context.config.bar)
    },
    onResponse: async (req, res, done) => {
      expectType<BodyInterface>(req.body)
      expectType<QuerystringInterface>(req.query)
      expectType<ParamsInterface>(req.params)
      expectType<http.IncomingHttpHeaders & HeadersInterface>(req.headers)
      expectType<string>(req.context.config.foo)
      expectType<number>(req.context.config.bar)
      expectType<string>(res.context.config.foo)
      expectType<number>(res.context.config.bar)
      expectType<number>(res.statusCode)
    },
    onError: async (req, res, error, done) => {
      expectType<BodyInterface>(req.body)
      expectType<QuerystringInterface>(req.query)
      expectType<ParamsInterface>(req.params)
      expectType<http.IncomingHttpHeaders & HeadersInterface>(req.headers)
      expectType<string>(req.context.config.foo)
      expectType<number>(req.context.config.bar)
      expectType<string>(res.context.config.foo)
      expectType<number>(res.context.config.bar)
    },
    preSerialization: async (req, res, payload, done) => {
      expectType<BodyInterface>(req.body)
      expectType<QuerystringInterface>(req.query)
      expectType<ParamsInterface>(req.params)
      expectType<http.IncomingHttpHeaders & HeadersInterface>(req.headers)
      expectType<string>(req.context.config.foo)
      expectType<number>(req.context.config.bar)
      expectType<string>(res.context.config.foo)
      expectType<number>(res.context.config.bar)
    },
    onSend: async (req, res, payload, done) => {
      expectType<BodyInterface>(req.body)
      expectType<QuerystringInterface>(req.query)
      expectType<ParamsInterface>(req.params)
      expectType<http.IncomingHttpHeaders & HeadersInterface>(req.headers)
      expectType<string>(req.context.config.foo)
      expectType<number>(req.context.config.bar)
      expectType<string>(res.context.config.foo)
      expectType<number>(res.context.config.bar)
    },
    handler: (req, res) => {
      expectType<BodyInterface>(req.body)
      expectType<QuerystringInterface>(req.query)
      expectType<ParamsInterface>(req.params)
      expectType<http.IncomingHttpHeaders & HeadersInterface>(req.headers)
      expectType<string>(req.context.config.foo)
      expectType<number>(req.context.config.bar)
      expectType<string>(res.context.config.foo)
      expectType<number>(res.context.config.bar)
    }
  })
})

expectError(fastify().route({
  url: '/',
  method: 'CONNECT', // not a valid method
  handler: routeHandler
}))

expectType<FastifyInstance>(fastify().route({
  url: '/',
  method: ['GET', 'POST'],
  handler: routeHandler
}))

expectError(fastify().route({
  url: '/',
  method: ['GET', 'POST', 'OPTION'], // OPTION is a typo for OPTIONS
  handler: routeHandler
}))

expectError(fastify().route({
  url: '/',
  method: 'GET',
  handler: routeHandler,
  schemaErrorFormatter: 500 // Not a valid formatter
}))

expectType<FastifyInstance>(fastify().route({
  url: '/',
  method: 'GET',
  handler: routeHandler,
  schemaErrorFormatter: (errors, dataVar) => new Error('')
}))

expectError(fastify().route({
  prefixTrailingSlash: true // Not a valid value
}))

expectType<FastifyInstance>(fastify().route({
  url: '/',
  method: 'GET',
  handler: routeHandlerWithReturnValue
}))

expectType<boolean>(fastify().hasRoute({
  url: '/',
  method: 'GET'
}))

expectType<boolean>(fastify().hasRoute({
  url: '/',
  method: 'GET',
  constraints: { version: '1.2.0' }
}))

expectType<FastifyInstance>(fastify().route({
  url: '/',
  method: 'get',
  handler: routeHandlerWithReturnValue
}))

expectType<FastifyInstance>(fastify().route({
  url: '/',
  method: ['put', 'patch'],
  handler: routeHandlerWithReturnValue
}))<|MERGE_RESOLUTION|>--- conflicted
+++ resolved
@@ -35,7 +35,6 @@
   return reply.send()
 }
 
-<<<<<<< HEAD
 type LowerCaseHTTPMethods = 'delete' | 'get' | 'head' | 'patch' | 'post' | 'put' |
 'options' | 'propfind' | 'proppatch' | 'mkcol' | 'copy' | 'move' | 'lock' |
 'unlock' | 'trace' | 'search'
@@ -43,11 +42,6 @@
 ;['DELETE', 'GET', 'HEAD', 'PATCH', 'POST', 'PUT', 'OPTIONS', 'PROPFIND',
   'PROPPATCH', 'MKCOL', 'COPY', 'MOVE', 'LOCK', 'UNLOCK', 'TRACE', 'SEARCH'
 ].forEach(method => {
-=======
-type LowerCaseHTTPMethods = 'get' | 'post' | 'put' | 'patch' | 'head' | 'delete' | 'options';
-
-['GET', 'POST', 'PUT', 'PATCH', 'HEAD', 'DELETE', 'OPTIONS'].forEach(method => {
->>>>>>> 27ac8d9f
   // route method
   expectType<FastifyInstance>(fastify().route({
     method: method as HTTPMethods,
