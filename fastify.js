--- conflicted
+++ resolved
@@ -1,10 +1,6 @@
 'use strict'
 
-<<<<<<< HEAD
-const VERSION = '3.27.2'
-=======
 const VERSION = '4.0.0-dev'
->>>>>>> 21682826
 
 const Avvio = require('avvio')
 const http = require('http')
