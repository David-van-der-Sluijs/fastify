--- conflicted
+++ resolved
@@ -1,7 +1,6 @@
 'use strict'
 
-<<<<<<< HEAD
-const warning = require('process-warning')()
+const { createDeprecation, createWarning } = require('process-warning')
 
 /**
  * Deprecation codes:
@@ -13,51 +12,13 @@
  *   - FSTDEP010
  *   - FSTDEP012
  *   - FSTDEP013
- *   - FSTDEP014
  *   - FSTDEP015
  *   - FSTDEP016
  *   - FSTDEP017
  *   - FSTDEP018
  *   - FSTDEP019
  *   - FSTWRN001
- *   - FSTWRN002
  */
-
-warning.createDeprecation('FSTDEP005', 'You are accessing the deprecated "request.connection" property. Use "request.socket" instead.')
-
-warning.createDeprecation('FSTDEP006', 'You are decorating Request/Reply with a reference type. This reference is shared amongst all requests. Use onRequest hook instead. Property: %s')
-
-warning.createDeprecation('FSTDEP007', 'You are trying to set a HEAD route using "exposeHeadRoute" route flag when a sibling route is already set. See documentation for more info.')
-
-warning.createDeprecation('FSTDEP008', 'You are using route constraints via the route { version: "..." } option, use { constraints: { version: "..." } } option instead.')
-
-warning.createDeprecation('FSTDEP009', 'You are using a custom route versioning strategy via the server { versioning: "..." } option, use { constraints: { version: "..." } } option instead.')
-
-warning.createDeprecation('FSTDEP010', 'Modifying the "reply.sent" property is deprecated. Use the "reply.hijack()" method instead.')
-
-warning.createDeprecation('FSTDEP012', 'request.context property access is deprecated. Please use "request.routeOptions.config" or "request.routeOptions.schema" instead for accessing Route settings. The "request.context" will be removed in `fastify@5`.')
-
-warning.createDeprecation('FSTDEP013', 'Direct return of "trailers" function is deprecated. Please use "callback" or "async-await" for return value. The support of direct return will removed in `fastify@5`.')
-
-warning.createDeprecation('FSTDEP014', 'You are trying to set/access the default route. This property is deprecated. Please, use setNotFoundHandler if you want to custom a 404 handler or the wildcard (*) to match all routes.')
-
-warning.createDeprecation('FSTDEP015', 'You are accessing the deprecated "request.routeSchema" property. Use "request.routeOptions.schema" instead. Property "req.routeSchema" will be removed in `fastify@5`.')
-
-warning.createDeprecation('FSTDEP016', 'You are accessing the deprecated "request.routeConfig" property. Use "request.routeOptions.config" instead. Property "req.routeConfig" will be removed in `fastify@5`.')
-
-warning.createDeprecation('FSTDEP017', 'You are accessing the deprecated "request.routerPath" property. Use "request.routeOptions.url" instead. Property "req.routerPath" will be removed in `fastify@5`.')
-
-warning.createDeprecation('FSTDEP018', 'You are accessing the deprecated "request.routerMethod" property. Use "request.routeOptions.method" instead. Property "req.routerMethod" will be removed in `fastify@5`.')
-
-warning.createDeprecation('FSTDEP019', 'reply.context property access is deprecated. Please use "reply.routeOptions.config" or "reply.routeOptions.schema" instead for accessing Route settings. The "reply.context" will be removed in `fastify@5`.')
-
-warning.create('FastifyWarning', 'FSTWRN001', 'The %s schema for %s: %s is missing. This may indicate the schema is not well specified.', { unlimited: true })
-
-warning.create('FastifyWarning', 'FSTWRN002', 'The %s plugin being registered mixes async and callback styles, which will result in an error in `fastify@5`', { unlimited: true })
-
-module.exports = warning
-=======
-const { createDeprecation, createWarning } = require('process-warning')
 
 const FSTDEP005 = createDeprecation({
   code: 'FSTDEP005',
@@ -89,11 +50,6 @@
   message: 'Modifying the "reply.sent" property is deprecated. Use the "reply.hijack()" method instead.'
 })
 
-const FSTDEP011 = createDeprecation({
-  code: 'FSTDEP011',
-  message: 'Variadic listen method is deprecated. Please use ".listen(optionsObject)" instead. The variadic signature will be removed in `fastify@5`.'
-})
-
 const FSTDEP012 = createDeprecation({
   code: 'FSTDEP012',
   message: 'request.context property access is deprecated. Please use "request.routeOptions.config" or "request.routeOptions.schema" instead for accessing Route settings. The "request.context" will be removed in `fastify@5`.'
@@ -102,11 +58,6 @@
 const FSTDEP013 = createDeprecation({
   code: 'FSTDEP013',
   message: 'Direct return of "trailers" function is deprecated. Please use "callback" or "async-await" for return value. The support of direct return will removed in `fastify@5`.'
-})
-
-const FSTDEP014 = createDeprecation({
-  code: 'FSTDEP014',
-  message: 'You are trying to set/access the default route. This property is deprecated. Please, use setNotFoundHandler if you want to custom a 404 handler or the wildcard (*) to match all routes.'
 })
 
 const FSTDEP015 = createDeprecation({
@@ -141,13 +92,6 @@
   unlimited: true
 })
 
-const FSTWRN002 = createWarning({
-  name: 'FastifyWarning',
-  code: 'FSTWRN002',
-  message: 'The %s plugin being registered mixes async and callback styles, which will result in an error in `fastify@5`',
-  unlimited: true
-})
-
 module.exports = {
   FSTDEP005,
   FSTDEP006,
@@ -155,16 +99,12 @@
   FSTDEP008,
   FSTDEP009,
   FSTDEP010,
-  FSTDEP011,
   FSTDEP012,
   FSTDEP013,
-  FSTDEP014,
   FSTDEP015,
   FSTDEP016,
   FSTDEP017,
   FSTDEP018,
   FSTDEP019,
-  FSTWRN001,
-  FSTWRN002
-}
->>>>>>> 47f9de46
+  FSTWRN001
+}