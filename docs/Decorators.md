--- conflicted
+++ resolved
@@ -2,11 +2,6 @@
 
 ## Decorators
 
-<<<<<<< HEAD
-If you need to add functionality to the Fastify instance, the `decorate` API is what you want.
-
-The API allows you to add new properties to the Fastify instance. Possible values are not restricted by type and could be functions, objects or strings, for example.
-=======
 The decorators API allows customization of the core Fastify objects, such as
 the server instance itself and any request and reply objects used during the
 HTTP request lifecycle. The decorators API can be used to attach any type of
@@ -63,7 +58,6 @@
 See
 [JavaScript engine fundamentals: Shapes and Inline Caches](https://web.archive.org/web/20200201163000/https://mathiasbynens.be/notes/shapes-ics)
 for more information on this topic.
->>>>>>> 9b533f50
 
 ### Usage
 <a name="usage"></a>
@@ -76,21 +70,13 @@
 For example, to attach a new method to the server instance:
 
 ```js
-<<<<<<< HEAD
-fastify.decorate('utility', () => {
-=======
 fastify.decorate('utility', function () {
->>>>>>> 9b533f50
   // Something very useful
 })
 ```
 
-<<<<<<< HEAD
-As mentioned above, you can also decorate the instance with non-function values:
-=======
 As mentioned above, non-function values can be attached:
 
->>>>>>> 9b533f50
 ```js
 fastify.decorate('conf', {
   db: 'some.db',
@@ -98,13 +84,9 @@
 })
 ```
 
-<<<<<<< HEAD
-Once the instance was decorated, you can access the new value by using the name you passed as a parameter:
-=======
 To access decorated properties, simply use the name provided to the
 decoration API:
 
->>>>>>> 9b533f50
 ```js
 fastify.utility()
 
@@ -126,27 +108,18 @@
 
 #### `decorateReply(name, value, [dependencies])`
 <a name="decorate-reply"></a>
-<<<<<<< HEAD
-**decorateReply**
-As the name suggests, this API can be used to add new methods to the `Reply` core object. Just call the `decorateReply` API and pass the name of the new property and its value:
-=======
 
 As the name suggests, this API is used to add new methods/properties to the core
 `Reply` object:
 
->>>>>>> 9b533f50
 ```js
 fastify.decorateReply('utility', function () {
   // Something very useful
 })
 ```
 
-<<<<<<< HEAD
-Note: using an arrow function will break the binding of `this` to the Fastify `Reply` instance.
-=======
 Note: using an arrow function will break the binding of `this` to the Fastify
 `Reply` instance.
->>>>>>> 9b533f50
 
 See [`decorate`](#decorate) for information about the `dependencies` parameter.
 
@@ -162,9 +135,6 @@
 })
 ```
 
-<<<<<<< HEAD
-Note: using an arrow function will break the binding of `this` to the Fastify `Request` instance.
-=======
 Note: using an arrow function will break the binding of `this` to the Fastify
 `Request` instance.
 
@@ -196,20 +166,13 @@
 ```js
 fastify.hasReplyDecorator('utility')
 ```
->>>>>>> 9b533f50
 
 ### Decorators and Encapsulation
 <a name="decorators-encapsulation"></a>
-<<<<<<< HEAD
-#### Decorators and Encapsulation
-
-If you define a decorator (using `decorate`, `decorateRequest` or `decorateReply`) with the same name more than once in the same **encapsulated** plugin, Fastify will throw an exception.
-=======
 
 Defining a decorator (using `decorate`, `decorateRequest` or `decorateReply`)
 with the same name more than once in the same **encapsulated** context will
 throw an exception.
->>>>>>> 9b533f50
 
 As an example, the following will throw:
 
@@ -278,63 +241,4 @@
 
 ```js
 console.log(fastify.foo) // 'a getter'
-<<<<<<< HEAD
-```
-
-<a name="usage_notes"></a>
-#### Usage Notes
-`decorateReply` and `decorateRequest` are used to modify the `Reply` and `Request` constructors respectively by adding methods or properties. To update these properties you should directly access the desired property of the `Reply` or `Request` object.
-
-As an example let's add a user property to the `Request` object:
-
-```js
-// Decorate request with a 'user' property
-fastify.decorateRequest('user', '')
-
-// Update our property
-fastify.addHook('preHandler', (req, reply, done) => {
-  req.user = 'Bob Dylan'
-  done()
-})
-// And finally access it
-fastify.get('/', (req, reply) => {
-  reply.send(`Hello ${req.user}!`)
-})
-```
-Note: The usage of `decorateReply` and `decorateRequest` is optional in this case but will allow Fastify to optimize for performance.
-
-<a name="sync-async"></a>
-#### Sync and Async
-`decorate` is a *synchronous* API. If you need to add a decorator that has an *asynchronous* bootstrap, Fastify could boot up before your decorator is ready. To avoid this issue, you must use the `register` API in combination with `fastify-plugin`. To learn more, check out the [Plugins](https://github.com/fastify/fastify/blob/master/docs/Plugins.md) documentation as well.
-
-<a name="dependencies"></a>
-#### Dependencies
-If your decorator depends on another decorator, you can easily declare the other decorator as a dependency. You just need to add an array of strings (representing the names of the decorators on which yours depends) as the third parameter:
-```js
-fastify.decorate('utility', fn, ['greet', 'log'])
-```
-
-If a dependency is not satisfied, `decorate` will throw an exception, but don't worry: the dependency check is executed before the server boots up, so it won't ever happen at runtime.
-
-<a name="has-decorator"></a>
-#### hasDecorator
-You can check for the presence of a decorator with the `hasDecorator` API:
-```js
-fastify.hasDecorator('utility')
-```
-
-<a name="has-request-decorator"></a>
-#### hasRequestDecorator
-You can check for the presence of a Request decorator with the `hasRequestDecorator` API:
-```js
-fastify.hasRequestDecorator('utility')
-```
-
-<a name="has-reply-decorator"></a>
-#### hasReplyDecorator
-You can check for the presence of a Reply decorator with the `hasReplyDecorator` API:
-```js
-fastify.hasReplyDecorator('utility')
-=======
->>>>>>> 9b533f50
 ```