/* eslint-disable no-useless-return */

'use strict'

const pump = require('pump')
const xtend = require('xtend')
const validation = require('./validation')
const serialize = validation.serialize
const statusCodes = require('http').STATUS_CODES
const stringify = JSON.stringify
const flatstr = require('flatstr')

function Reply (req, res, store) {
  this.res = res
  this.store = store
  this._req = req
  this._serializer = null
}

/**
 * Instead of using directly res.end(), we are using setImmediate(…)
 * This because we have observed that with this technique we are faster at responding to the various requests,
 * since the setImmediate forwards the res.end at the end of the poll phase of libuv in the event loop.
 * So we can gather multiple requests and then handle all the replies in a different moment,
 * causing a general improvement of performances, ~+10%.
 */
Reply.prototype.send = function (payload) {
  if (this.sent) {
    this._req.log.error(new Error('Reply already sent'))
    return
  }

<<<<<<< HEAD
  this.sent = true

  if (!payload) {
=======
  if (payload === undefined) {
>>>>>>> 43436c28
    if (!this.res.statusCode) {
      this.res.statusCode = 204
    }
    this.res.setHeader('Content-Length', '0')
    setImmediate(wrapReplyEnd, this, '')
    return
  }

  if (payload && payload.isBoom) {
    this._req.log.error(payload)
    this.res.statusCode = payload.output.statusCode

    this.res.setHeader('Content-Type', 'application/json')
    this.headers(payload.output.headers)

    setImmediate(
      wrapReplyEnd,
      this,
      stringify(payload.output.payload)
    )
    return
  }

  if (payload instanceof Error) {
    if (!this.res.statusCode || this.res.statusCode < 400) {
      this.res.statusCode = 500
    }

    this._req.log.error({ res: this.res, error: payload }, payload.message)
    this.res.setHeader('Content-Type', 'application/json')
    setImmediate(
      wrapReplyEnd,
      this,
      stringify(xtend({
        error: statusCodes[this.res.statusCode + ''],
        message: payload.message,
        statusCode: this.res.statusCode
      }, this._extendServerError && this._extendServerError(payload)))
    )
    return
  }

  if (payload && typeof payload.then === 'function') {
    return payload.then(wrapReplySend(this)).catch(wrapReplySend(this))
  }

  if (payload && payload._readableState) {
    if (!this.res.getHeader('Content-Type')) {
      this.res.setHeader('Content-Type', 'application/octet-stream')
    }
    return pump(payload, this.res, wrapPumpCallback(this))
  }

  if (!this.res.getHeader('Content-Type') || this.res.getHeader('Content-Type') === 'application/json') {
    this.res.setHeader('Content-Type', 'application/json')

    // Here we are assuming that the custom serializer is a json serializer
    var str = this._serializer ? this._serializer(payload) : serialize(this.store, payload, this.res.statusCode)
    if (typeof str === 'string') {
      flatstr(str)
    }
    setImmediate(wrapReplyEnd, this, str)
    return
  }

  // All the code below must have a 'content-type' setted
  if (this._serializer) {
    setImmediate(wrapReplyEnd, this, this._serializer(payload))
    return
  }

  setImmediate(wrapReplyEnd, this, payload)
  return
}

Reply.prototype.header = function (key, value) {
  this.res.setHeader(key, value)
  return this
}

Reply.prototype.headers = function (headers) {
  var keys = Object.keys(headers)
  for (var i = 0; i < keys.length; i++) {
    this.header(keys[i], headers[keys[i]])
  }
  return this
}

Reply.prototype.code = function (code) {
  this.res.statusCode = code
  return this
}

Reply.prototype.serializer = function (fn) {
  this._serializer = fn
  return this
}

Reply.prototype.type = function (type) {
  this.res.setHeader('Content-Type', type)
  return this
}

Reply.prototype.redirect = function (code, url) {
  if (typeof code === 'string') {
    url = code
    code = 302
  }

  this.res.writeHead(code, { Location: url })
  this.res.end()
}

function wrapPumpCallback (reply) {
  return function pumpCallback (err) {
    if (err) {
      reply._req.log.error(err)
      setImmediate(wrapReplyEnd, reply, '')
    }
  }
}

function wrapReplyEnd (reply, payload) {
  reply.sent = true
  if (!reply.res.getHeader('Content-Length')) {
    reply.res.setHeader('Content-Length', Buffer.byteLength(payload))
  }
  reply.res.end(payload)
}

function wrapReplySend (reply, payload) {
  return function send (payload) {
    // reset sent so that we can call it again
    reply.sent = false
    return reply.send(payload)
  }
}

function buildReply (R) {
  function _Reply (req, res, store) {
    this.res = res
    this.store = store
    this._req = req
    this.sent = false
    this._serializer = null
  }
  _Reply.prototype = new R()
  return _Reply
}

module.exports = Reply
module.exports.buildReply = buildReply<|MERGE_RESOLUTION|>--- conflicted
+++ resolved
@@ -30,13 +30,9 @@
     return
   }
 
-<<<<<<< HEAD
   this.sent = true
 
-  if (!payload) {
-=======
   if (payload === undefined) {
->>>>>>> 43436c28
     if (!this.res.statusCode) {
       this.res.statusCode = 204
     }
