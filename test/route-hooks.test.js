'use strict'

const { Readable } = require('stream')
const test = require('tap').test
const Fastify = require('../')

process.removeAllListeners('warning')

function endRouteHook (doneOrPayload, done) {
  if (typeof doneOrPayload === 'function') {
    doneOrPayload()
  } else {
    done()
  }
}

function testExecutionHook (hook) {
  test(`${hook}`, t => {
    t.plan(3)
    const fastify = Fastify()

    fastify.post('/', {
      [hook]: (req, reply, doneOrPayload, done) => {
        t.pass('hook called')
        endRouteHook(doneOrPayload, done)
      }
    }, (req, reply) => {
      reply.send(req.body)
    })

    fastify.inject({
      method: 'POST',
      url: '/',
      payload: { hello: 'world' }
    }, (err, res) => {
      t.error(err)
      const payload = JSON.parse(res.payload)
      t.same(payload, { hello: 'world' })
    })
  })

  test(`${hook} option should be called after ${hook} hook`, t => {
    t.plan(3)
    const fastify = Fastify()
    const checker = Object.defineProperty({ calledTimes: 0 }, 'check', {
      get: function () { return ++this.calledTimes }
    })

    fastify.addHook(hook, (req, reply, doneOrPayload, done) => {
      t.equal(checker.check, 1)
      endRouteHook(doneOrPayload, done)
    })

    fastify.post('/', {
      [hook]: (req, reply, doneOrPayload, done) => {
        t.equal(checker.check, 2)
        endRouteHook(doneOrPayload, done)
      }
    }, (req, reply) => {
      reply.send({})
    })

    fastify.inject({
      method: 'POST',
      url: '/',
      payload: { hello: 'world' }
    }, (err, res) => {
      t.error(err)
    })
  })

  test(`${hook} option could accept an array of functions`, t => {
    t.plan(3)
    const fastify = Fastify()
    const checker = Object.defineProperty({ calledTimes: 0 }, 'check', {
      get: function () { return ++this.calledTimes }
    })

    fastify.post('/', {
      [hook]: [
        (req, reply, doneOrPayload, done) => {
          t.equal(checker.check, 1)
          endRouteHook(doneOrPayload, done)
        },
        (req, reply, doneOrPayload, done) => {
          t.equal(checker.check, 2)
          endRouteHook(doneOrPayload, done)
        }
      ]
    }, (req, reply) => {
      reply.send({})
    })

    fastify.inject({
      method: 'POST',
      url: '/',
      payload: { hello: 'world' }
    }, (err, res) => {
      t.error(err)
    })
  })

  test(`${hook} option does not interfere with ${hook} hook`, t => {
    t.plan(7)
    const fastify = Fastify()
    const checker = Object.defineProperty({ calledTimes: 0 }, 'check', {
      get: function () { return ++this.calledTimes }
    })

    fastify.addHook(hook, (req, reply, doneOrPayload, done) => {
      t.equal(checker.check, 1)
      endRouteHook(doneOrPayload, done)
    })

    fastify.post('/', {
      [hook]: (req, reply, doneOrPayload, done) => {
        t.equal(checker.check, 2)
        endRouteHook(doneOrPayload, done)
      }
    }, handler)

    fastify.post('/no', handler)

    function handler (req, reply) {
      reply.send({})
    }

    fastify.inject({
      method: 'post',
      url: '/'
    }, (err, res) => {
      t.error(err)
      t.equal(checker.calledTimes, 2)

      checker.calledTimes = 0

      fastify.inject({
        method: 'post',
        url: '/no'
      }, (err, res) => {
        t.error(err)
        t.equal(checker.calledTimes, 1)
      })
    })
  })
}

function testBeforeHandlerHook (hook) {
  test(`${hook} option should be unique per route`, t => {
    t.plan(4)
    const fastify = Fastify()

    fastify.post('/', {
      [hook]: (req, reply, done) => {
        req.hello = 'earth'
        done()
      }
    }, (req, reply) => {
      reply.send({ hello: req.hello })
    })

    fastify.post('/no', (req, reply) => {
      reply.send(req.body)
    })

    fastify.inject({
      method: 'POST',
      url: '/',
      payload: { hello: 'world' }
    }, (err, res) => {
      t.error(err)
      const payload = JSON.parse(res.payload)
      t.same(payload, { hello: 'earth' })
    })

    fastify.inject({
      method: 'POST',
      url: '/no',
      payload: { hello: 'world' }
    }, (err, res) => {
      t.error(err)
      const payload = JSON.parse(res.payload)
      t.same(payload, { hello: 'world' })
    })
  })

  test(`${hook} option should handle errors`, t => {
    t.plan(3)
    const fastify = Fastify()

    fastify.post('/', {
      [hook]: (req, reply, done) => {
        done(new Error('kaboom'))
      }
    }, (req, reply) => {
      reply.send(req.body)
    })

    fastify.inject({
      method: 'POST',
      url: '/',
      payload: { hello: 'world' }
    }, (err, res) => {
      t.error(err)
      const payload = JSON.parse(res.payload)
      t.equal(res.statusCode, 500)
      t.same(payload, {
        message: 'kaboom',
        error: 'Internal Server Error',
        statusCode: 500
      })
    })
  })

  test(`${hook} option should handle throwing objects`, t => {
    t.plan(4)
    const fastify = Fastify()

    const myError = { myError: 'kaboom' }

    fastify.setErrorHandler(async (error, request, reply) => {
<<<<<<< HEAD
      t.deepEqual(error, myError, 'the error object throws by the user')
      reply.code(500).send({ this: 'is', my: 'error' })
=======
      t.same(error, myError, 'the error object throws by the user')
      reply.send({ this: 'is', my: 'error' })
>>>>>>> 73c0b6f5
    })

    fastify.get('/', {
      [hook]: async () => {
        // eslint-disable-next-line no-throw-literal
        throw myError
      }
    }, (req, reply) => {
      t.fail('the handler must not be called')
    })

    fastify.inject({
      url: '/',
      method: 'GET'
    }, (err, res) => {
      t.error(err)
      t.equal(res.statusCode, 500)
      t.same(res.json(), { this: 'is', my: 'error' })
    })
  })

  test(`${hook} option should handle throwing objects by default`, t => {
    t.plan(3)
    const fastify = Fastify()

    fastify.get('/', {
      [hook]: async () => {
        // eslint-disable-next-line no-throw-literal
        throw { myError: 'kaboom', message: 'i am an error' }
      }
    }, (req, reply) => {
      t.fail('the handler must not be called')
    })

    fastify.inject({
      url: '/',
      method: 'GET'
    }, (err, res) => {
      t.error(err)
      t.equal(res.statusCode, 500)
      t.same(res.json(), { myError: 'kaboom', message: 'i am an error' })
    })
  })

  test(`${hook} option should handle errors with custom status code`, t => {
    t.plan(3)
    const fastify = Fastify()

    fastify.post('/', {
      [hook]: (req, reply, done) => {
        reply.code(401)
        done(new Error('go away'))
      }
    }, (req, reply) => {
      reply.send(req.body)
    })

    fastify.inject({
      method: 'POST',
      url: '/',
      payload: { hello: 'world' }
    }, (err, res) => {
      t.error(err)
      const payload = JSON.parse(res.payload)
      t.equal(res.statusCode, 401)
      t.same(payload, {
        message: 'go away',
        error: 'Unauthorized',
        statusCode: 401
      })
    })
  })

  test(`${hook} option should keep the context`, t => {
    t.plan(3)
    const fastify = Fastify()

    fastify.decorate('foo', 42)

    fastify.post('/', {
      [hook]: function (req, reply, done) {
        t.equal(this.foo, 42)
        this.foo += 1
        done()
      }
    }, function (req, reply) {
      reply.send({ foo: this.foo })
    })

    fastify.inject({
      method: 'POST',
      url: '/',
      payload: { hello: 'world' }
    }, (err, res) => {
      t.error(err)
      const payload = JSON.parse(res.payload)
      t.same(payload, { foo: 43 })
    })
  })

  test(`${hook} option should keep the context (array)`, t => {
    t.plan(3)
    const fastify = Fastify()

    fastify.decorate('foo', 42)

    fastify.post('/', {
      [hook]: [function (req, reply, done) {
        t.equal(this.foo, 42)
        this.foo += 1
        done()
      }]
    }, function (req, reply) {
      reply.send({ foo: this.foo })
    })

    fastify.inject({
      method: 'POST',
      url: '/',
      payload: { hello: 'world' }
    }, (err, res) => {
      t.error(err)
      const payload = JSON.parse(res.payload)
      t.same(payload, { foo: 43 })
    })
  })
}

testExecutionHook('preHandler')
testExecutionHook('onSend')
testExecutionHook('onRequest')
testExecutionHook('onResponse')
testExecutionHook('preValidation')
testExecutionHook('preParsing')
// hooks that comes before the handler
testBeforeHandlerHook('preHandler')
testBeforeHandlerHook('onRequest')
testBeforeHandlerHook('preValidation')
testBeforeHandlerHook('preParsing')

test('preValidation option should be called before preHandler hook', t => {
  t.plan(3)
  const fastify = Fastify()

  fastify.addHook('preHandler', (req, reply, done) => {
    t.ok(req.called)
    done()
  })

  fastify.post('/', {
    preValidation: (req, reply, done) => {
      req.called = true
      done()
    }
  }, (req, reply) => {
    reply.send(req.body)
  })

  fastify.inject({
    method: 'POST',
    url: '/',
    payload: { hello: 'world' }
  }, (err, res) => {
    t.error(err)
    const payload = JSON.parse(res.payload)
    t.same(payload, { hello: 'world' })
  })
})

test('preSerialization option should be able to modify the payload', t => {
  t.plan(3)
  const fastify = Fastify()

  fastify.get('/only', {
    preSerialization: (req, reply, payload, done) => {
      done(null, { hello: 'another world' })
    }
  }, (req, reply) => {
    reply.send({ hello: 'world' })
  })

  fastify.inject({
    method: 'GET',
    url: '/only'
  }, (err, res) => {
    t.error(err)
    t.equal(res.statusCode, 200)
    t.same(JSON.parse(res.payload), { hello: 'another world' })
  })
})

test('preParsing option should be called before preValidation hook', t => {
  t.plan(3)
  const fastify = Fastify()

  fastify.addHook('preValidation', (req, reply, done) => {
    t.ok(req.called)
    done()
  })

  fastify.post('/', {
    preParsing: (req, reply, done) => {
      req.called = true
      done()
    }
  }, (req, reply) => {
    reply.send(req.body)
  })

  fastify.inject({
    method: 'POST',
    url: '/',
    payload: { hello: 'world' }
  }, (err, res) => {
    t.error(err)
    const payload = JSON.parse(res.payload)
    t.same(payload, { hello: 'world' })
  })
})

test('preParsing option should be able to modify the payload', t => {
  t.plan(3)
  const fastify = Fastify()

  fastify.post('/only', {
    preParsing: (req, reply, payload, done) => {
      const stream = new Readable()
      stream.receivedEncodedLength = parseInt(req.headers['content-length'], 10)
      stream.push(JSON.stringify({ hello: 'another world' }))
      stream.push(null)
      done(null, stream)
    }
  }, (req, reply) => {
    reply.send(req.body)
  })

  fastify.inject({
    method: 'POST',
    url: '/only',
    payload: { hello: 'world' }
  }, (err, res) => {
    t.error(err)
    t.equal(res.statusCode, 200)
    t.same(JSON.parse(res.payload), { hello: 'another world' })
  })
})

test('onRequest option should be called before preParsing', t => {
  t.plan(3)
  const fastify = Fastify()

  fastify.addHook('preParsing', (req, reply, done) => {
    t.ok(req.called)
    done()
  })

  fastify.post('/', {
    onRequest: (req, reply, done) => {
      req.called = true
      done()
    }
  }, (req, reply) => {
    reply.send(req.body)
  })

  fastify.inject({
    method: 'POST',
    url: '/',
    payload: { hello: 'world' }
  }, (err, res) => {
    t.error(err)
    const payload = JSON.parse(res.payload)
    t.same(payload, { hello: 'world' })
  })
})<|MERGE_RESOLUTION|>--- conflicted
+++ resolved
@@ -219,13 +219,8 @@
     const myError = { myError: 'kaboom' }
 
     fastify.setErrorHandler(async (error, request, reply) => {
-<<<<<<< HEAD
-      t.deepEqual(error, myError, 'the error object throws by the user')
+      t.same(error, myError, 'the error object throws by the user')
       reply.code(500).send({ this: 'is', my: 'error' })
-=======
-      t.same(error, myError, 'the error object throws by the user')
-      reply.send({ this: 'is', my: 'error' })
->>>>>>> 73c0b6f5
     })
 
     fastify.get('/', {
