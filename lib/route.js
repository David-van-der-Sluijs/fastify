'use strict'

const FindMyWay = require('find-my-way')
const Context = require('./context')
const handleRequest = require('./handleRequest')
const { hookRunner, hookIterator, lifecycleHooks } = require('./hooks')
const supportedMethods = ['DELETE', 'GET', 'HEAD', 'PATCH', 'POST', 'PUT', 'OPTIONS']
const { normalizeSchema } = require('./schemas')
const { parseHeadOnSendHandlers } = require('./headRoute')
const warning = require('./warnings')
const { kRequestAcceptVersion } = require('./symbols')

const {
  compileSchemasForValidation,
  compileSchemasForSerialization
} = require('./validation')

const {
  FST_ERR_SCH_VALIDATION_BUILD,
  FST_ERR_SCH_SERIALIZATION_BUILD,
  FST_ERR_DEFAULT_ROUTE_INVALID_TYPE,
<<<<<<< HEAD
  FST_ERR_DUPLICATED_ROUTE
=======
  FST_ERR_INVALID_URL
>>>>>>> 9b187762
} = require('./errors')

const {
  kRoutePrefix,
  kLogLevel,
  kLogSerializers,
  kHooks,
  kSchemaController,
  kOptions,
  kReplySerializerDefault,
  kReplyIsError,
  kRequestPayloadStream,
  kDisableRequestLogging,
  kSchemaErrorFormatter,
  kErrorHandler,
  kHasBeenDecorated
} = require('./symbols.js')
const { buildErrorHandler } = require('./error-handler')

function buildRouting (options) {
  const { keepAliveConnections } = options
  const router = FindMyWay(options.config)

  let avvio
  let fourOhFour
  let requestIdHeader
  let querystringParser
  let requestIdLogLabel
  let logger
  let hasLogger
  let setupResponseListeners
  let throwIfAlreadyStarted
  let genReqId
  let disableRequestLogging
  let ignoreTrailingSlash
  let return503OnClosing
  let globalExposeHeadRoutes

  let closing = false

  return {
    setup (options, fastifyArgs) {
      avvio = fastifyArgs.avvio
      fourOhFour = fastifyArgs.fourOhFour
      logger = fastifyArgs.logger
      hasLogger = fastifyArgs.hasLogger
      setupResponseListeners = fastifyArgs.setupResponseListeners
      throwIfAlreadyStarted = fastifyArgs.throwIfAlreadyStarted

      globalExposeHeadRoutes = options.exposeHeadRoutes
      requestIdHeader = options.requestIdHeader
      querystringParser = options.querystringParser
      requestIdLogLabel = options.requestIdLogLabel
      genReqId = options.genReqId
      disableRequestLogging = options.disableRequestLogging
      ignoreTrailingSlash = options.ignoreTrailingSlash
      return503OnClosing = Object.prototype.hasOwnProperty.call(options, 'return503OnClosing') ? options.return503OnClosing : true
    },
    routing: router.lookup.bind(router), // router func to find the right handler to call
    route, // configure a route in the fastify instance
    prepareRoute,
    getDefaultRoute: function () {
      return router.defaultRoute
    },
    setDefaultRoute: function (defaultRoute) {
      if (typeof defaultRoute !== 'function') {
        throw new FST_ERR_DEFAULT_ROUTE_INVALID_TYPE()
      }

      router.defaultRoute = defaultRoute
    },
    routeHandler,
    closeRoutes: () => { closing = true },
    printRoutes: router.prettyPrint.bind(router)
  }

  // Convert shorthand to extended route declaration
  function prepareRoute (method, url, options, handler) {
    if (typeof url !== 'string') {
      throw new FST_ERR_INVALID_URL(typeof url)
    }

    if (!handler && typeof options === 'function') {
      handler = options // for support over direct function calls such as fastify.get() options are reused as the handler
      options = {}
    } else if (handler && typeof handler === 'function') {
      if (Object.prototype.toString.call(options) !== '[object Object]') {
        throw new Error(`Options for ${method}:${url} route must be an object`)
      } else if (options.handler) {
        if (typeof options.handler === 'function') {
          throw new Error(`Duplicate handler for ${method}:${url} route is not allowed!`)
        } else {
          throw new Error(`Handler for ${method}:${url} route must be a function`)
        }
      }
    }

    options = Object.assign({}, options, {
      method,
      url,
      path: url,
      handler: handler || (options && options.handler)
    })

    return route.call(this, options)
  }

  // Route management
  function route (options) {
    // Since we are mutating/assigning only top level props, it is fine to have a shallow copy using the spread operator
    const opts = { ...options }

    throwIfAlreadyStarted('Cannot add route when fastify instance is already started!')

    const path = opts.url || opts.path || ''

    if (Array.isArray(opts.method)) {
      // eslint-disable-next-line no-var
      for (var i = 0; i < opts.method.length; ++i) {
        validateMethodAndSchemaBodyOption(opts.method[i], path, opts.schema)
      }
    } else {
      validateMethodAndSchemaBodyOption(opts.method, path, opts.schema)
    }

    if (!opts.handler) {
      throw new Error(`Missing handler function for ${opts.method}:${path} route.`)
    }

    if (opts.errorHandler !== undefined && typeof opts.errorHandler !== 'function') {
      throw new Error(`Error Handler for ${opts.method}:${path} route, if defined, must be a function`)
    }

    validateBodyLimitOption(opts.bodyLimit)

    const prefix = this[kRoutePrefix]

    if (path === '/' && prefix.length > 0 && opts.method !== 'HEAD') {
      switch (opts.prefixTrailingSlash) {
        case 'slash':
          addNewRoute.call(this, path)
          break
        case 'no-slash':
          addNewRoute.call(this, '')
          break
        case 'both':
        default:
          addNewRoute.call(this, '')
          // If ignoreTrailingSlash is set to true we need to add only the '' route to prevent adding an incomplete one.
          if (ignoreTrailingSlash !== true) {
            addNewRoute.call(this, path, true)
          }
      }
    } else if (path[0] === '/' && prefix.endsWith('/')) {
      // Ensure that '/prefix/' + '/route' gets registered as '/prefix/route'
      addNewRoute.call(this, path.slice(1))
    } else {
      addNewRoute.call(this, path)
    }

    // chainable api
    return this

    function addNewRoute (path, prefixing = false) {
      const url = prefix + path

      opts.url = url
      opts.path = url
      opts.routePath = path
      opts.prefix = prefix
      opts.logLevel = opts.logLevel || this[kLogLevel]

      if (this[kLogSerializers] || opts.logSerializers) {
        opts.logSerializers = Object.assign(Object.create(this[kLogSerializers]), opts.logSerializers)
      }

      if (opts.attachValidation == null) {
        opts.attachValidation = false
      }

      if (prefixing === false) {
        // run 'onRoute' hooks
        for (const hook of this[kHooks].onRoute) {
          hook.call(this, opts)
        }
      }

      const constraints = opts.constraints || {}
      const config = {
        ...opts.config,
        url,
        method: opts.method
      }

      const context = new Context({
        schema: opts.schema,
        handler: opts.handler.bind(this),
        config: config,
        errorHandler: opts.errorHandler,
        bodyLimit: opts.bodyLimit,
        logLevel: opts.logLevel,
        logSerializers: opts.logSerializers,
        attachValidation: opts.attachValidation,
        schemaErrorFormatter: opts.schemaErrorFormatter,
        replySerializer: this[kReplySerializerDefault],
        server: this
      })

      if (opts.version) {
        warning.emit('FSTDEP008')
        constraints.version = opts.version
      }

      const headRouteExists = opts.method === 'HEAD' && router.find(opts.method, opts.url, constraints) != null

      // Check if the current route is not for a sibling HEAD one
      if (!headRouteExists) {
        try {
          router.on(opts.method, opts.url, { constraints }, routeHandler, context)
        } catch (error) {
          const isDuplicatedRoute = error.message.includes(`Method '${opts.method}' already declared for route '${opts.url}'`)
          if (isDuplicatedRoute) {
            throw new FST_ERR_DUPLICATED_ROUTE(opts.method, opts.url)
          }

          throw error
        }
      }

      this.after((notHandledErr, done) => {
        // Send context async
        context.errorHandler = opts.errorHandler ? buildErrorHandler(this[kErrorHandler], opts.errorHandler) : this[kErrorHandler]
        context._parserOptions.limit = opts.bodyLimit || null
        context.logLevel = opts.logLevel
        context.logSerializers = opts.logSerializers
        context.attachValidation = opts.attachValidation
        context[kReplySerializerDefault] = this[kReplySerializerDefault]
        context.schemaErrorFormatter = opts.schemaErrorFormatter || this[kSchemaErrorFormatter] || context.schemaErrorFormatter

        // Run hooks and more
        avvio.once('preReady', () => {
          for (const hook of lifecycleHooks) {
            const toSet = this[kHooks][hook]
              .concat(opts[hook] || [])
              .map(h => h.bind(this))
            context[hook] = toSet.length ? toSet : null
          }

          // Optimization: avoid encapsulation if no decoration has been done.
          while (!context.Request[kHasBeenDecorated] && context.Request.parent) {
            context.Request = context.Request.parent
          }
          while (!context.Reply[kHasBeenDecorated] && context.Reply.parent) {
            context.Reply = context.Reply.parent
          }

          // Must store the 404 Context in 'preReady' because it is only guaranteed to
          // be available after all of the plugins and routes have been loaded.
          fourOhFour.setContext(this, context)

          if (opts.schema) {
            context.schema = normalizeSchema(context.schema, this.initialConfig)

            const schemaController = this[kSchemaController]
            if (!opts.validatorCompiler && (opts.schema.body || opts.schema.headers || opts.schema.querystring || opts.schema.params)) {
              schemaController.setupValidator(this[kOptions])
            }
            try {
              compileSchemasForValidation(context, opts.validatorCompiler || schemaController.validatorCompiler)
            } catch (error) {
              throw new FST_ERR_SCH_VALIDATION_BUILD(opts.method, url, error.message)
            }

            if (opts.schema.response && !opts.serializerCompiler) {
              schemaController.setupSerializer(this[kOptions])
            }
            try {
              compileSchemasForSerialization(context, opts.serializerCompiler || schemaController.serializerCompiler)
            } catch (error) {
              throw new FST_ERR_SCH_SERIALIZATION_BUILD(opts.method, url, error.message)
            }
          }
        })

        const { exposeHeadRoute } = opts
        const hasRouteExposeHeadRouteFlag = exposeHeadRoute != null
        const shouldExposeHead = hasRouteExposeHeadRouteFlag ? exposeHeadRoute : globalExposeHeadRoutes

        if (shouldExposeHead && options.method === 'GET' && !headRouteExists) {
          const onSendHandlers = parseHeadOnSendHandlers(opts.onSend)
          prepareRoute.call(this, 'HEAD', path, { ...opts, onSend: onSendHandlers })
        } else if (headRouteExists && exposeHeadRoute) {
          warning.emit('FSTDEP007')
        }

        done(notHandledErr)
      })
    }
  }

  // HTTP request entry point, the routing has already been executed
  function routeHandler (req, res, params, context) {
    if (closing === true) {
      /* istanbul ignore next mac, windows */
      if (req.httpVersionMajor !== 2) {
        res.once('finish', () => req.destroy())
        res.setHeader('Connection', 'close')
      }

      if (return503OnClosing) {
        const headers = {
          'Content-Type': 'application/json',
          'Content-Length': '80'
        }
        res.writeHead(503, headers)
        res.end('{"error":"Service Unavailable","message":"Service Unavailable","statusCode":503}')
        return
      }
    }

    // When server.forceCloseConnections is true, we will collect any requests
    // that have indicated they want persistence so that they can be reaped
    // on server close. Otherwise, the container is a noop container.
    const connHeader = String.prototype.toLowerCase.call(req.headers.connection || '')
    if (connHeader === 'keep-alive') {
      if (keepAliveConnections.has(req.socket) === false) {
        keepAliveConnections.add(req.socket)
        req.socket.on('close', removeTrackedSocket.bind({ keepAliveConnections, socket: req.socket }))
      }
    }

    // we revert the changes in defaultRoute
    if (req.headers[kRequestAcceptVersion] !== undefined) {
      req.headers['accept-version'] = req.headers[kRequestAcceptVersion]
      req.headers[kRequestAcceptVersion] = undefined
    }

    const id = req.headers[requestIdHeader] || genReqId(req)

    const loggerBinding = {
      [requestIdLogLabel]: id
    }

    const loggerOpts = {
      level: context.logLevel
    }

    if (context.logSerializers) {
      loggerOpts.serializers = context.logSerializers
    }
    const childLogger = logger.child(loggerBinding, loggerOpts)
    childLogger[kDisableRequestLogging] = disableRequestLogging

    const queryPrefix = req.url.indexOf('?')
    const query = querystringParser(queryPrefix > -1 ? req.url.slice(queryPrefix + 1) : '')
    const request = new context.Request(id, params, req, query, childLogger, context)
    const reply = new context.Reply(res, request, childLogger)

    if (disableRequestLogging === false) {
      childLogger.info({ req: request }, 'incoming request')
    }

    if (hasLogger === true || context.onResponse !== null) {
      setupResponseListeners(reply)
    }

    if (context.onRequest !== null) {
      hookRunner(
        context.onRequest,
        hookIterator,
        request,
        reply,
        runPreParsing
      )
    } else {
      runPreParsing(null, request, reply)
    }

    if (context.onTimeout !== null) {
      if (!request.raw.socket._meta) {
        request.raw.socket.on('timeout', handleTimeout)
      }
      request.raw.socket._meta = { context, request, reply }
    }
  }
}

function handleTimeout () {
  const { context, request, reply } = this._meta
  hookRunner(
    context.onTimeout,
    hookIterator,
    request,
    reply,
    noop
  )
}

function validateMethodAndSchemaBodyOption (method, path, schema) {
  if (supportedMethods.indexOf(method) === -1) {
    throw new Error(`${method} method is not supported!`)
  }

  if ((method === 'GET' || method === 'HEAD') && schema && schema.body) {
    throw new Error(`Body validation schema for ${method}:${path} route is not supported!`)
  }
}

function validateBodyLimitOption (bodyLimit) {
  if (bodyLimit === undefined) return
  if (!Number.isInteger(bodyLimit) || bodyLimit <= 0) {
    throw new TypeError(`'bodyLimit' option must be an integer > 0. Got '${bodyLimit}'`)
  }
}

function runPreParsing (err, request, reply) {
  if (reply.sent === true) return
  if (err != null) {
    reply[kReplyIsError] = true
    reply.send(err)
    return
  }

  request[kRequestPayloadStream] = request.raw

  if (reply.context.preParsing !== null) {
    preParsingHookRunner(reply.context.preParsing, request, reply, handleRequest)
  } else {
    handleRequest(null, request, reply)
  }
}

function preParsingHookRunner (functions, request, reply, cb) {
  let i = 0

  function next (err, stream) {
    if (reply.sent) {
      return
    }

    if (typeof stream !== 'undefined') {
      request[kRequestPayloadStream] = stream
    }

    if (err || i === functions.length) {
      cb(err, request, reply)
      return
    }

    const fn = functions[i++]
    let result
    try {
      result = fn(request, reply, request[kRequestPayloadStream], next)
    } catch (error) {
      next(error)
      return
    }

    if (result && typeof result.then === 'function') {
      result.then(handleResolve, handleReject)
    }
  }

  function handleResolve (stream) {
    next(null, stream)
  }

  function handleReject (err) {
    next(err)
  }

  next(null, request[kRequestPayloadStream])
}

/**
 * Used within the route handler as a `net.Socket.close` event handler.
 * The purpose is to remove a socket from the tracked sockets collection when
 * the socket has naturally timed out.
 */
function removeTrackedSocket () {
  this.keepAliveConnections.delete(this.socket)
}

function noop () { }

module.exports = { buildRouting, validateBodyLimitOption }<|MERGE_RESOLUTION|>--- conflicted
+++ resolved
@@ -19,11 +19,8 @@
   FST_ERR_SCH_VALIDATION_BUILD,
   FST_ERR_SCH_SERIALIZATION_BUILD,
   FST_ERR_DEFAULT_ROUTE_INVALID_TYPE,
-<<<<<<< HEAD
-  FST_ERR_DUPLICATED_ROUTE
-=======
+  FST_ERR_DUPLICATED_ROUTE,
   FST_ERR_INVALID_URL
->>>>>>> 9b187762
 } = require('./errors')
 
 const {
