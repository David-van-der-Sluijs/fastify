'use strict'

const t = require('tap')
const test = t.test
const internals = require('../../lib/handleRequest')[Symbol.for('internals')]
const Request = require('../../lib/request')
const Reply = require('../../lib/reply')
const buildSchema = require('../../lib/validation').build
const Schemas = require('../../lib/schemas')
const sget = require('simple-get').concat

const Ajv = require('ajv')
const ajv = new Ajv({ coerceTypes: true })

function schemaCompiler (schema) {
  const validateFuncion = ajv.compile(schema)
  var fn = function (body) {
    const isOk = validateFuncion(body)
    if (isOk) return
    return false
  }
  fn.errors = []
  return fn
}

test('Request object', t => {
  t.plan(8)
  const req = new Request('params', 'req', 'query', 'headers', 'log')
  t.type(req, Request)
  t.equal(req.params, 'params')
  t.deepEqual(req.raw, 'req')
  t.deepEqual(req.req, req.raw)
  t.equal(req.query, 'query')
  t.equal(req.headers, 'headers')
  t.equal(req.log, 'log')
  t.strictDeepEqual(req.body, null)
})

test('handler function - invalid schema', t => {
  t.plan(2)
  const res = {}
  res.end = () => {
    t.equal(res.statusCode, 400)
    t.pass()
  }
  res.writeHead = () => {}
  res.log = { error: () => {}, info: () => {} }
  const context = {
    schema: {
      body: {
        type: 'object',
        properties: {
          hello: { type: 'number' }
        }
      }
    },
    handler: () => {},
    Reply: Reply,
    Request: Request,
    preHandler: [],
    onSend: [],
<<<<<<< HEAD
    onError: []
=======
    attachValidation: false
>>>>>>> ec4f0a1e
  }
  const schemas = new Schemas()
  buildSchema(context, schemaCompiler, schemas)
  const request = {
    body: { hello: 'world' }
  }
  internals.handler(request, new Reply(res, context, request))
})

test('handler function - reply', t => {
  t.plan(3)
  const res = {}
  res.end = () => {
    t.equal(res.statusCode, 204)
    t.pass()
  }
  res.writeHead = () => {}
  const context = {
    handler: (req, reply) => {
      t.is(typeof reply, 'object')
      reply.code(204)
      reply.send(undefined)
    },
    Reply: Reply,
    Request: Request,
    preHandler: [],
    onSend: [],
    onError: []
  }
  buildSchema(context, schemaCompiler)
  internals.handler({}, new Reply(res, context, {}))
})

test('request should be defined in onSend Hook on post request with content type application/json', t => {
  t.plan(8)
  const fastify = require('../..')()

  fastify.addHook('onSend', (request, reply, payload, done) => {
    t.ok(request)
    t.ok(request.raw)
    t.ok(request.id)
    t.ok(request.params)
    t.ok(request.query)
    done()
  })
  fastify.post('/', (request, reply) => {
    reply.send(200)
  })
  fastify.listen(0, err => {
    fastify.server.unref()
    t.error(err)
    sget({
      method: 'POST',
      url: 'http://localhost:' + fastify.server.address().port,
      headers: {
        'content-type': 'application/json'
      }
    }, (err, response, body) => {
      t.error(err)
      // a 400 error is expected because of no body
      t.strictEqual(response.statusCode, 400)
    })
  })
})

test('request should be defined in onSend Hook on post request with content type application/x-www-form-urlencoded', t => {
  t.plan(7)
  const fastify = require('../..')()

  fastify.addHook('onSend', (request, reply, payload, done) => {
    t.ok(request)
    t.ok(request.raw)
    t.ok(request.params)
    t.ok(request.query)
    done()
  })
  fastify.post('/', (request, reply) => {
    reply.send(200)
  })
  fastify.listen(0, err => {
    fastify.server.unref()
    t.error(err)
    sget({
      method: 'POST',
      url: 'http://localhost:' + fastify.server.address().port,
      headers: {
        'content-type': 'application/x-www-form-urlencoded'
      }
    }, (err, response, body) => {
      t.error(err)
      // a 415 error is expected because of missing content type parser
      t.strictEqual(response.statusCode, 415)
    })
  })
})

test('request should be defined in onSend Hook on options request with content type application/x-www-form-urlencoded', t => {
  t.plan(7)
  const fastify = require('../..')()

  fastify.addHook('onSend', (request, reply, payload, done) => {
    t.ok(request)
    t.ok(request.raw)
    t.ok(request.params)
    t.ok(request.query)
    done()
  })
  fastify.options('/', (request, reply) => {
    reply.send(200)
  })
  fastify.listen(0, err => {
    fastify.server.unref()
    t.error(err)
    sget({
      method: 'OPTIONS',
      url: 'http://localhost:' + fastify.server.address().port,
      headers: {
        'content-type': 'application/x-www-form-urlencoded'
      }
    }, (err, response, body) => {
      t.error(err)
      // Body parsing skipped, so no body sent
      t.strictEqual(response.statusCode, 200)
    })
  })
})

test('request should respond with an error if an unserialized payload is sent inside an an async handler', t => {
  t.plan(3)

  const fastify = require('../..')()

  fastify.get('/', (request, reply) => {
    reply.type('text/html')
    return Promise.resolve(request.headers)
  })

  fastify.inject({
    method: 'GET',
    url: '/'
  }, (err, res) => {
    t.error(err)
    t.strictEqual(res.statusCode, 500)
    t.strictDeepEqual(JSON.parse(res.payload), {
      error: 'Internal Server Error',
      code: 'FST_ERR_REP_INVALID_PAYLOAD_TYPE',
      message: 'FST_ERR_REP_INVALID_PAYLOAD_TYPE: Attempted to send payload of invalid type \'object\'. Expected a string or Buffer.',
      statusCode: 500
    })
  })
})<|MERGE_RESOLUTION|>--- conflicted
+++ resolved
@@ -59,11 +59,8 @@
     Request: Request,
     preHandler: [],
     onSend: [],
-<<<<<<< HEAD
-    onError: []
-=======
+    onError: [],
     attachValidation: false
->>>>>>> ec4f0a1e
   }
   const schemas = new Schemas()
   buildSchema(context, schemaCompiler, schemas)
