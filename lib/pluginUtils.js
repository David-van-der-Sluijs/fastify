--- conflicted
+++ resolved
@@ -12,10 +12,6 @@
   FST_ERR_PLUGIN_NOT_PRESENT_IN_INSTANCE,
   FST_ERR_PLUGIN_INVALID_ASYNC_HANDLER
 } = require('./errors')
-<<<<<<< HEAD
-=======
-const { FSTWRN002 } = require('./warnings.js')
->>>>>>> 47f9de46
 
 function getMeta (fn) {
   return fn[Symbol.for('plugin-meta')]
@@ -142,11 +138,7 @@
 
 function checkPluginHealthiness (fn, pluginName) {
   if (fn.constructor.name === 'AsyncFunction' && fn.length === 3) {
-<<<<<<< HEAD
     throw new FST_ERR_PLUGIN_INVALID_ASYNC_HANDLER(pluginName)
-=======
-    FSTWRN002(pluginName || 'anonymous')
->>>>>>> 47f9de46
   }
 }
 
