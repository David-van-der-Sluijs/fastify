<h1 align="center">Fastify</h1>

## Hooks

Hooks are registered with the `fastify.addHook` method and allow you to listen to specific events in the application or request/response lifecycle. You have to register a hook before the event is triggered otherwise the event is lost.

## Request/Response Hooks

By using the hooks you can interact directly inside the lifecycle of Fastify. There are five different Hooks that you can use *(in order of execution)*:
- `'onRequest'`
- `'preHandler'`
- `'onSend'`
- `'onResponse'`

Example:
```js
fastify.addHook('onRequest', (req, res, next) => {
  // some code
  next()
})

fastify.addHook('preHandler', (request, reply, next) => {
  // some code
  next()
})

fastify.addHook('onSend', (request, reply, payload, next) => {
  // some code
  next()
})

fastify.addHook('onResponse', (res, next) => {
  // some code
  next()
})
```
Or `async/await`
```js
fastify.addHook('onRequest', async (req, res) => {
  // some code
  await asyncMethod()
  // error occurred
  if (err) {
    throw new Error('some errors occurred.')
  }
  return
})

fastify.addHook('preHandler', async (request, reply) => {
  // some code
  await asyncMethod()
  // error occurred
  if (err) {
    throw new Error('some errors occurred.')
  }
  return
})

fastify.addHook('onSend', async (request, reply, payload) => {
  // some code
  await asyncMethod()
  // error occurred
  if (err) {
    throw new Error('some errors occurred.')
  }
  return
})

fastify.addHook('onResponse', async (res) => {
  // some code
  await asyncMethod()
  // error occurred
  if (err) {
    throw new Error('some errors occurred.')
  }
  return
})
```

| Parameter   |  Description  |
|-------------|-------------|
| req |  Node.js [IncomingMessage](https://nodejs.org/api/http.html#http_class_http_incomingmessage) |
| res | Node.js [ServerResponse](https://nodejs.org/api/http.html#http_class_http_serverresponse) |
| request | Fastify [Request](https://github.com/fastify/fastify/blob/master/docs/Request.md) interface |
| reply | Fastify [Reply](https://github.com/fastify/fastify/blob/master/docs/Reply.md) interface |
| payload | The serialized payload |
| next | Function to continue with the [lifecycle](https://github.com/fastify/fastify/blob/master/docs/Lifecycle.md) |

It is pretty easy to understand where each hook is executed by looking at the [lifecycle page](https://github.com/fastify/fastify/blob/master/docs/Lifecycle.md).<br>
Hooks are affected by Fastify's encapsulation, and can thus be applied to selected routes. See the [Scopes](#scope) section for more information.

If you get an error during the execution of you hook, just pass it to `next()` and Fastify will automatically close the request and send the appropriate error code to the user.

```js
fastify.addHook('onRequest', (req, res, next) => {
  next(new Error('some error'))
})
```

If you want to pass a custom error code to the user, just use `reply.code()`:
```js
fastify.addHook('preHandler', (request, reply, next) => {
  reply.code(500)
  next(new Error('some error'))
})
```

*The error will be handled by [`Reply`](https://github.com/fastify/fastify/blob/master/docs/Reply.md#errors).*

Note that in the `'preHandler'` and `'onSend'` hook the request and reply objects are different from `'onRequest'`, because the two arguments are [`request`](https://github.com/fastify/fastify/blob/master/docs/Request.md) and [`reply`](https://github.com/fastify/fastify/blob/master/docs/Reply.md) core Fastify objects.

#### The `onSend` Hook

If you are using the `onSend` hook, you can change the payload. For example:

```js
fastify.addHook('onSend', (request, reply, payload, next) => {
  var err = null;
  var newPayload = payload.replace('some-text', 'some-new-text')
  next(err, newPayload)
})

// Or async
fastify.addHook('onSend', async (request, reply, payload) => {
  var newPayload = payload.replace('some-text', 'some-new-text')
  return newPayload
})
```

<<<<<<< HEAD
### Respond to a request from an hook
If need you can respond to a request before you reach the route handler, an example could be an authentication hook. If you are using `onRequest` or a middleware just use `res.end`, if you are using the `preHandler` hook use `reply.send`. Remember to always call `next` if you are using the standard hook api, if you are working with *async* hooks it will be done automatically by Fastify.
```js
// standard api
fastify.addHook('preHandler', (request, reply, next) => {
  reply.send({ hello: 'world' })
  next()
})

// async api
fastify.addHook('preHandler', async (request, reply) => {
  reply.send({ hello: 'world' })
})
```

If you want to respond with a stream, you should make sure that you don't call `next` before the response has finished.

```js
// standard api
fastify.addHook('onRequest', (req, res, next) => {
  const stream = fs.createReadStream('some-file', 'utf8')
  stream.pipe(res)
  res.once('finish', next)
})

// standard api
fastify.addHook('preHandler', (request, reply, next) => {
  const stream = fs.createReadStream('some-file', 'utf8')
  reply.send(stream)
  reply.res.once('finish', next)
})

// async api
fastify.addHook('onRequest', async (request, reply) => {
  return new Promise((resolve, reject) => {
    const stream = fs.createReadStream('some-file', 'utf8')
    stream.pipe(res)
    res.once('finish', resolve)
  })
})
```
=======
You can also clear the payload to send a response with an empty body by replacing the payload with `null`:

```js
fastify.addHook('onSend', (request, reply, payload, next) => {
  reply.code(304)
  const newPayload = null
  next(null, newPayload)
})
```

> You can also send an empty body by replacing the payload with the empty string `''`, but be aware that this will cause the `Content-Length` header to be set to `0`, whereas the `Content-Length` header will not be set if the payload is `null`.

Note: If you change the payload, you may only change it to a `string`, a `Buffer`, a `stream`, or `null`.
>>>>>>> 500ad8ff

## Application Hooks

You are able to hook into the application-lifecycle as well. It's important to note that these hooks aren't fully encapsulated. The `this` inside the hooks are encapsulated but the handlers can respond to an event outside the encapsulation boundaries.

- `'onClose'`
- `'onRoute'`

<a name="on-close"></a>
**'onClose'**<br>
Triggered when `fastify.close()` is invoked to stop the server. It is useful when [plugins](https://github.com/fastify/fastify/blob/master/docs/Plugins.md) need a "shutdown" event, such as a connection to a database.<br>
The first argument is the Fastify instance, the second one the `done` callback.
```js
fastify.addHook('onClose', (instance, done) => {
  // some code
  done()
})
```
<a name="on-route"></a>
**'onRoute'**<br>
Triggered when a new route is registered. Listeners are passed a `routeOptions` object as the sole parameter. The interface is synchronous, and, as such, the listeners do not get passed a callback.
```js
fastify.addHook('onRoute', (routeOptions) => {
  // some code
  routeOptions.method
  routeOptions.schema
  routeOptions.url
  routeOptions.jsonBodyLimit
  routeOptions.logLevel
  routeOptions.prefix
})
```
<a name="scope"></a>
### Scope
Except for [Application Hooks](#application-hooks), all hooks are encapsulated. This means that you can decide where your hooks should run by using `register` as explained in the [plugins guide](https://github.com/fastify/fastify/blob/master/docs/Plugins-Guide.md). If you pass a function, that function is bound to the right Fastify context and from there you have full access to the Fastify API.

```js
fastify.addHook('onRequest', function (req, res, next) {
  const self = this // Fastify context
  next()
})
```
Note: using an arrow function will break the binding of this to the Fastify instance.

<a name="before-handler"></a>
### beforeHandler
Despite the name, `beforeHandler` is not a standard hook like `preHandler`, but is a function that your register right in the route option that will be executed only in the specified route. Can be useful if you need to handle the authentication at route level instead of at hook level (`preHandler` for example.), it could also be an array of functions.<br>
**`beforeHandler` is executed always after the `preHandler` hook.**

```js
fastify.addHook('preHandler', (request, reply, done) => {
  // your code
  done()
})

fastify.route({
  method: 'GET',
  url: '/',
  schema: { ... },
  beforeHandler: function (request, reply, done) {
    // your code
    done()
  },
  handler: function (request, reply) {
    reply.send({ hello: 'world' })
  }
})

fastify.route({
  method: 'GET',
  url: '/',
  schema: { ... },
  beforeHandler: [
    function first (request, reply, done) {
      // your code
      done()
    },
    function second (request, reply, done) {
      // your code
      done()
    }
  ],
  handler: function (request, reply) {
    reply.send({ hello: 'world' })
  }
})
```<|MERGE_RESOLUTION|>--- conflicted
+++ resolved
@@ -127,7 +127,20 @@
 })
 ```
 
-<<<<<<< HEAD
+You can also clear the payload to send a response with an empty body by replacing the payload with `null`:
+
+```js
+fastify.addHook('onSend', (request, reply, payload, next) => {
+  reply.code(304)
+  const newPayload = null
+  next(null, newPayload)
+})
+```
+
+> You can also send an empty body by replacing the payload with the empty string `''`, but be aware that this will cause the `Content-Length` header to be set to `0`, whereas the `Content-Length` header will not be set if the payload is `null`.
+
+Note: If you change the payload, you may only change it to a `string`, a `Buffer`, a `stream`, or `null`.
+
 ### Respond to a request from an hook
 If need you can respond to a request before you reach the route handler, an example could be an authentication hook. If you are using `onRequest` or a middleware just use `res.end`, if you are using the `preHandler` hook use `reply.send`. Remember to always call `next` if you are using the standard hook api, if you are working with *async* hooks it will be done automatically by Fastify.
 ```js
@@ -169,21 +182,6 @@
   })
 })
 ```
-=======
-You can also clear the payload to send a response with an empty body by replacing the payload with `null`:
-
-```js
-fastify.addHook('onSend', (request, reply, payload, next) => {
-  reply.code(304)
-  const newPayload = null
-  next(null, newPayload)
-})
-```
-
-> You can also send an empty body by replacing the payload with the empty string `''`, but be aware that this will cause the `Content-Length` header to be set to `0`, whereas the `Content-Length` header will not be set if the payload is `null`.
-
-Note: If you change the payload, you may only change it to a `string`, a `Buffer`, a `stream`, or `null`.
->>>>>>> 500ad8ff
 
 ## Application Hooks
 
