--- conflicted
+++ resolved
@@ -106,8 +106,6 @@
 await fastify.listen(3000)
 ```
 
-<<<<<<< HEAD
-=======
 <a name="esm-support"></a>
 #### ESM support
 
@@ -133,7 +131,6 @@
 export default plugin
 ```
 
->>>>>>> 9b533f50
 <a name="create-plugin"></a>
 ### Create a plugin
 Creating a plugin is very easy, you just need to create a function that takes three parameters, the `fastify` instance, an `options` object and the `done` callback.<br>
