'use strict'

const stream = require('stream')
const split = require('split2')
const t = require('tap')
const test = t.test
const sget = require('simple-get').concat
const joi = require('@hapi/joi')
const Fastify = require('..')
const proxyquire = require('proxyquire')

test('route', t => {
  t.plan(9)
  const test = t.test
  const fastify = Fastify()

  test('route - get', t => {
    t.plan(1)
    try {
      fastify.route({
        method: 'GET',
        url: '/',
        schema: {
          response: {
            '2xx': {
              type: 'object',
              properties: {
                hello: {
                  type: 'string'
                }
              }
            }
          }
        },
        handler: function (req, reply) {
          reply.send({ hello: 'world' })
        }
      })
      t.pass()
    } catch (e) {
      t.fail()
    }
  })

  test('missing schema - route', t => {
    t.plan(1)
    try {
      fastify.route({
        method: 'GET',
        url: '/missing',
        handler: function (req, reply) {
          reply.send({ hello: 'world' })
        }
      })
      t.pass()
    } catch (e) {
      t.fail()
    }
  })

  test('invalid handler attribute - route', t => {
    t.plan(1)
    try {
      fastify.get('/', { handler: 'not a function' }, () => {})
      t.fail()
    } catch (e) {
      t.pass()
    }
  })

  test('Multiple methods', t => {
    t.plan(1)
    try {
      fastify.route({
        method: ['GET', 'DELETE'],
        url: '/multiple',
        handler: function (req, reply) {
          reply.send({ hello: 'world' })
        }
      })
      t.pass()
    } catch (e) {
      t.fail()
    }
  })

  test('Add multiple methods', t => {
    t.plan(1)
    try {
      fastify.get('/add-multiple', function (req, reply) {
        reply.send({ hello: 'Bob!' })
      })
      fastify.route({
        method: ['PUT', 'DELETE'],
        url: '/add-multiple',
        handler: function (req, reply) {
          reply.send({ hello: 'world' })
        }
      })
      t.pass()
    } catch (e) {
      t.fail()
    }
  })

  fastify.listen(0, function (err) {
    if (err) t.error(err)
    fastify.server.unref()

    test('cannot add another route after binding', t => {
      t.plan(1)
      try {
        fastify.route({
          method: 'GET',
          url: '/another-get-route',
          handler: function (req, reply) {
            reply.send({ hello: 'world' })
          }
        })
        t.fail()
      } catch (e) {
        t.pass()
      }
    })

    test('route - get', t => {
      t.plan(3)
      sget({
        method: 'GET',
        url: 'http://localhost:' + fastify.server.address().port
      }, (err, response, body) => {
        t.error(err)
        t.equal(response.statusCode, 200)
        t.same(JSON.parse(body), { hello: 'world' })
      })
    })

    test('route - missing schema', t => {
      t.plan(3)
      sget({
        method: 'GET',
        url: 'http://localhost:' + fastify.server.address().port + '/missing'
      }, (err, response, body) => {
        t.error(err)
        t.equal(response.statusCode, 200)
        t.same(JSON.parse(body), { hello: 'world' })
      })
    })

    test('route - multiple methods', t => {
      t.plan(6)
      sget({
        method: 'GET',
        url: 'http://localhost:' + fastify.server.address().port + '/multiple'
      }, (err, response, body) => {
        t.error(err)
        t.equal(response.statusCode, 200)
        t.same(JSON.parse(body), { hello: 'world' })
      })

      sget({
        method: 'DELETE',
        url: 'http://localhost:' + fastify.server.address().port + '/multiple'
      }, (err, response, body) => {
        t.error(err)
        t.equal(response.statusCode, 200)
        t.same(JSON.parse(body), { hello: 'world' })
      })
    })
  })
})

test('invalid schema - route', t => {
  t.plan(3)

  const fastify = Fastify()
  fastify.route({
    handler: () => {},
    method: 'GET',
    url: '/invalid',
    schema: {
      querystring: {
        id: 'string'
      }
    }
  })
  fastify.after(err => {
    t.notOk(err, 'the error is throw on preReady')
  })
  fastify.ready(err => {
    t.equal(err.code, 'FST_ERR_SCH_VALIDATION_BUILD')
    t.match(err.message, /Failed building the validation schema for GET: \/invalid/)
  })
})

test('same route definition object on multiple prefixes', async t => {
  t.plan(2)

  const routeObject = {
    handler: () => {},
    method: 'GET',
    url: '/simple'
  }

  const fastify = Fastify({ exposeHeadRoutes: false })

  fastify.register(async function (f) {
    f.addHook('onRoute', (routeOptions) => {
      t.equal(routeOptions.url, '/v1/simple')
    })
    f.route(routeObject)
  }, { prefix: '/v1' })
  fastify.register(async function (f) {
    f.addHook('onRoute', (routeOptions) => {
      t.equal(routeOptions.url, '/v2/simple')
    })
    f.route(routeObject)
  }, { prefix: '/v2' })

  await fastify.ready()
})

test('path can be specified in place of uri', t => {
  t.plan(3)
  const fastify = Fastify()

  fastify.route({
    method: 'GET',
    path: '/path',
    handler: function (req, reply) {
      reply.send({ hello: 'world' })
    }
  })

  const reqOpts = {
    method: 'GET',
    url: '/path'
  }

  fastify.inject(reqOpts, (err, res) => {
    t.error(err)
    t.equal(res.statusCode, 200)
    t.same(JSON.parse(res.payload), { hello: 'world' })
  })
})

test('invalid bodyLimit option - route', t => {
  t.plan(2)
  const fastify = Fastify()

  try {
    fastify.route({
      bodyLimit: false,
      method: 'PUT',
      handler: () => null
    })
    t.fail('bodyLimit must be an integer')
  } catch (err) {
    t.equal(err.message, "'bodyLimit' option must be an integer > 0. Got 'false'")
  }

  try {
    fastify.post('/url', { bodyLimit: 10000.1 }, () => null)
    t.fail('bodyLimit must be an integer')
  } catch (err) {
    t.equal(err.message, "'bodyLimit' option must be an integer > 0. Got '10000.1'")
  }
})

test('handler function in options of shorthand route should works correctly', t => {
  t.plan(3)

  const fastify = Fastify()
  fastify.get('/foo', {
    handler: (req, reply) => {
      reply.send({ hello: 'world' })
    }
  })

  fastify.inject({
    method: 'GET',
    url: '/foo'
  }, (err, res) => {
    t.error(err)
    t.equal(res.statusCode, 200)
    t.same(JSON.parse(res.payload), { hello: 'world' })
  })
})

test('does not mutate joi schemas', t => {
  t.plan(4)

  const fastify = Fastify()
  function validatorCompiler ({ schema, method, url, httpPart }) {
    // Needed to extract the params part,
    // without the JSON-schema encapsulation
    // that is automatically added by the short
    // form of params.
    schema = joi.object(schema.properties)

    return validateHttpData

    function validateHttpData (data) {
      return schema.validate(data)
    }
  }

  fastify.setValidatorCompiler(validatorCompiler)

  fastify.route({
    path: '/foo/:an_id',
    method: 'GET',
    schema: {
      params: { an_id: joi.number() }
    },
    handler (req, res) {
      t.same(req.params, { an_id: 42 })
      res.send({ hello: 'world' })
    }
  })

  fastify.inject({
    method: 'GET',
    url: '/foo/42'
  }, (err, result) => {
    t.error(err)
    t.equal(result.statusCode, 200)
    t.same(JSON.parse(result.payload), { hello: 'world' })
  })
})

test('multiple routes with one schema', t => {
  t.plan(2)

  const fastify = Fastify()

  const schema = {
    query: {
      id: { type: 'number' }
    }
  }

  fastify.route({
    schema,
    method: 'GET',
    path: '/first/:id',
    handler (req, res) {
      res.send({ hello: 'world' })
    }
  })

  fastify.route({
    schema,
    method: 'GET',
    path: '/second/:id',
    handler (req, res) {
      res.send({ hello: 'world' })
    }
  })

  fastify.ready(error => {
    t.error(error)
    t.same(schema, schema)
  })
})

test('route error handler overrides default error handler', t => {
  t.plan(4)

  const fastify = Fastify()

  const customRouteErrorHandler = (error, request, reply) => {
    t.equal(error.message, 'Wrong Pot Error')

    reply.code(418).send({
      message: 'Make a brew',
      statusCode: 418,
      error: 'Wrong Pot Error'
    })
  }

  fastify.route({
    method: 'GET',
    path: '/coffee',
    handler: (req, res) => {
      res.send(new Error('Wrong Pot Error'))
    },
    errorHandler: customRouteErrorHandler
  })

  fastify.inject({
    method: 'GET',
    url: '/coffee'
  }, (error, res) => {
    t.error(error)
    t.equal(res.statusCode, 418)
    t.same(JSON.parse(res.payload), {
      message: 'Make a brew',
      statusCode: 418,
      error: 'Wrong Pot Error'
    })
  })
})

test('route error handler does not affect other routes', t => {
  t.plan(3)

  const fastify = Fastify()

  const customRouteErrorHandler = (error, request, reply) => {
    t.equal(error.message, 'Wrong Pot Error')

    reply.code(418).send({
      message: 'Make a brew',
      statusCode: 418,
      error: 'Wrong Pot Error'
    })
  }

  fastify.route({
    method: 'GET',
    path: '/coffee',
    handler: (req, res) => {
      res.send(new Error('Wrong Pot Error'))
    },
    errorHandler: customRouteErrorHandler
  })

  fastify.route({
    method: 'GET',
    path: '/tea',
    handler: (req, res) => {
      res.send(new Error('No tea today'))
    }
  })

  fastify.inject({
    method: 'GET',
    url: '/tea'
  }, (error, res) => {
    t.error(error)
    t.equal(res.statusCode, 500)
    t.same(JSON.parse(res.payload), {
      message: 'No tea today',
      statusCode: 500,
      error: 'Internal Server Error'
    })
  })
})

test('async error handler for a route', t => {
  t.plan(4)

  const fastify = Fastify()

  const customRouteErrorHandler = async (error, request, reply) => {
    t.equal(error.message, 'Delayed Pot Error')
    reply.code(418)
    return {
      message: 'Make a brew sometime later',
      statusCode: 418,
      error: 'Delayed Pot Error'
    }
  }

  fastify.route({
    method: 'GET',
    path: '/late-coffee',
    handler: (req, res) => {
      res.send(new Error('Delayed Pot Error'))
    },
    errorHandler: customRouteErrorHandler
  })

  fastify.inject({
    method: 'GET',
    url: '/late-coffee'
  }, (error, res) => {
    t.error(error)
    t.equal(res.statusCode, 418)
    t.same(JSON.parse(res.payload), {
      message: 'Make a brew sometime later',
      statusCode: 418,
      error: 'Delayed Pot Error'
    })
  })
})

test('route error handler overrides global custom error handler', t => {
  t.plan(4)

  const fastify = Fastify()

  const customGlobalErrorHandler = (error, request, reply) => {
    t.error(error)
    reply.code(429).send({ message: 'Too much coffee' })
  }

  const customRouteErrorHandler = (error, request, reply) => {
    t.equal(error.message, 'Wrong Pot Error')
    reply.code(418).send({
      message: 'Make a brew',
      statusCode: 418,
      error: 'Wrong Pot Error'
    })
  }

  fastify.setErrorHandler(customGlobalErrorHandler)

  fastify.route({
    method: 'GET',
    path: '/more-coffee',
    handler: (req, res) => {
      res.send(new Error('Wrong Pot Error'))
    },
    errorHandler: customRouteErrorHandler
  })

  fastify.inject({
    method: 'GET',
    url: '/more-coffee'
  }, (error, res) => {
    t.error(error)
    t.equal(res.statusCode, 418)
    t.same(JSON.parse(res.payload), {
      message: 'Make a brew',
      statusCode: 418,
      error: 'Wrong Pot Error'
    })
  })
})

test('throws when route-level error handler is not a function', t => {
  t.plan(1)

  const fastify = Fastify()

  try {
    fastify.route({
      method: 'GET',
      url: '/tea',
      handler: (req, res) => {
        res.send('hi!')
      },
      errorHandler: 'teapot'
    })
  } catch (err) {
    t.equal(err.message, 'Error Handler for GET:/tea route, if defined, must be a function')
  }
})

test('Creates a HEAD route for each GET one (default)', t => {
  t.plan(8)

  const fastify = Fastify()

  fastify.route({
    method: 'GET',
    path: '/more-coffee',
    handler: (req, reply) => {
      reply.send({ here: 'is coffee' })
    }
  })

  fastify.route({
    method: 'GET',
    path: '/some-light',
    handler: (req, reply) => {
      reply.send('Get some light!')
    }
  })

  fastify.inject({
    method: 'HEAD',
    url: '/more-coffee'
  }, (error, res) => {
    t.error(error)
    t.strictEqual(res.statusCode, 200)
    t.strictEqual(res.headers['content-type'], 'application/json; charset=utf-8')
    t.deepEqual(res.body, '')
  })

  fastify.inject({
    method: 'HEAD',
    url: '/some-light'
  }, (error, res) => {
    t.error(error)
    t.strictEqual(res.statusCode, 200)
    t.strictEqual(res.headers['content-type'], 'text/plain; charset=utf-8')
    t.strictEqual(res.body, '')
  })
})

test('Do not create a HEAD route for each GET one (exposeHeadRoutes: false)', t => {
  t.plan(4)

  const fastify = Fastify({ exposeHeadRoutes: false })

  fastify.route({
    method: 'GET',
    path: '/more-coffee',
    handler: (req, reply) => {
      reply.send({ here: 'is coffee' })
    }
  })

  fastify.route({
    method: 'GET',
    path: '/some-light',
    handler: (req, reply) => {
      reply.send('Get some light!')
    }
  })

  fastify.inject({
    method: 'HEAD',
    url: '/more-coffee'
  }, (error, res) => {
    t.error(error)
    t.strictEqual(res.statusCode, 404)
  })

  fastify.inject({
    method: 'HEAD',
    url: '/some-light'
  }, (error, res) => {
    t.error(error)
    t.strictEqual(res.statusCode, 404)
  })
})

test('Creates a HEAD route for each GET one', t => {
  t.plan(8)

  const fastify = Fastify({ exposeHeadRoutes: true })

  fastify.route({
    method: 'GET',
    path: '/more-coffee',
    handler: (req, reply) => {
      reply.send({ here: 'is coffee' })
    }
  })

  fastify.route({
    method: 'GET',
    path: '/some-light',
    handler: (req, reply) => {
      reply.send('Get some light!')
    }
  })

  fastify.inject({
    method: 'HEAD',
    url: '/more-coffee'
  }, (error, res) => {
    t.error(error)
    t.equal(res.statusCode, 200)
    t.equal(res.headers['content-type'], 'application/json; charset=utf-8')
    t.same(res.body, '')
  })

  fastify.inject({
    method: 'HEAD',
    url: '/some-light'
  }, (error, res) => {
    t.error(error)
    t.equal(res.statusCode, 200)
    t.equal(res.headers['content-type'], 'text/plain; charset=utf-8')
    t.equal(res.body, '')
  })
})

test('Creates a HEAD route for a GET one with prefixTrailingSlash', async (t) => {
  t.plan(1)

  const fastify = Fastify()

  const arr = []
  fastify.register((instance, opts, next) => {
    instance.addHook('onRoute', (routeOptions) => {
      arr.push(`${routeOptions.method} ${routeOptions.url}`)
    })

    instance.route({
      method: 'GET',
      path: '/',
      exposeHeadRoute: true,
      prefixTrailingSlash: 'both',
      handler: (req, reply) => {
        reply.send({ here: 'is coffee' })
      }
    })

    next()
  }, { prefix: '/v1' })

  await fastify.ready()

  t.ok(true)
})

test('Will not create a HEAD route that is not GET', t => {
  t.plan(11)

  const fastify = Fastify({ exposeHeadRoutes: true })

  fastify.route({
    method: 'GET',
    path: '/more-coffee',
    handler: (req, reply) => {
      reply.send({ here: 'is coffee' })
    }
  })

  fastify.route({
    method: 'GET',
    path: '/some-light',
    handler: (req, reply) => {
      reply.send()
    }
  })

  fastify.route({
    method: 'POST',
    path: '/something',
    handler: (req, reply) => {
      reply.send({ look: 'It is something!' })
    }
  })

  fastify.inject({
    method: 'HEAD',
    url: '/more-coffee'
  }, (error, res) => {
    t.error(error)
    t.equal(res.statusCode, 200)
    t.equal(res.headers['content-type'], 'application/json; charset=utf-8')
    t.same(res.body, '')
  })

  fastify.inject({
    method: 'HEAD',
    url: '/some-light'
  }, (error, res) => {
    t.error(error)
    t.equal(res.statusCode, 200)
    t.equal(res.headers['content-type'], undefined)
    t.equal(res.headers['content-length'], '0')
    t.equal(res.body, '')
  })

  fastify.inject({
    method: 'HEAD',
    url: '/something'
  }, (error, res) => {
    t.error(error)
    t.equal(res.statusCode, 404)
  })
})

test('HEAD route should handle properly each response type', t => {
  t.plan(25)

  const fastify = Fastify({ exposeHeadRoutes: true })
  const resString = 'Found me!'
  const resJSON = { here: 'is Johnny' }
  const resBuffer = Buffer.from('I am a buffer!')
  const resStream = stream.Readable.from('I am a stream!')

  fastify.route({
    method: 'GET',
    path: '/json',
    handler: (req, reply) => {
      reply.send(resJSON)
    }
  })

  fastify.route({
    method: 'GET',
    path: '/string',
    handler: (req, reply) => {
      reply.send(resString)
    }
  })

  fastify.route({
    method: 'GET',
    path: '/buffer',
    handler: (req, reply) => {
      reply.send(resBuffer)
    }
  })

  fastify.route({
    method: 'GET',
    path: '/buffer-with-content-type',
    handler: (req, reply) => {
      reply.headers({ 'content-type': 'image/jpeg' })
      reply.send(resBuffer)
    }
  })

  fastify.route({
    method: 'GET',
    path: '/stream',
    handler: (req, reply) => {
      return resStream
    }
  })

  fastify.inject({
    method: 'HEAD',
    url: '/json'
  }, (error, res) => {
    t.error(error)
    t.equal(res.statusCode, 200)
    t.equal(res.headers['content-type'], 'application/json; charset=utf-8')
    t.equal(res.headers['content-length'], `${Buffer.byteLength(JSON.stringify(resJSON))}`)
    t.same(res.body, '')
  })

  fastify.inject({
    method: 'HEAD',
    url: '/string'
  }, (error, res) => {
    t.error(error)
    t.equal(res.statusCode, 200)
    t.equal(res.headers['content-type'], 'text/plain; charset=utf-8')
    t.equal(res.headers['content-length'], `${Buffer.byteLength(resString)}`)
    t.equal(res.body, '')
  })

  fastify.inject({
    method: 'HEAD',
    url: '/buffer'
  }, (error, res) => {
    t.error(error)
    t.equal(res.statusCode, 200)
    t.equal(res.headers['content-type'], 'application/octet-stream')
    t.equal(res.headers['content-length'], `${resBuffer.byteLength}`)
    t.equal(res.body, '')
  })

  fastify.inject({
    method: 'HEAD',
    url: '/buffer-with-content-type'
  }, (error, res) => {
    t.error(error)
    t.equal(res.statusCode, 200)
    t.equal(res.headers['content-type'], 'image/jpeg')
    t.equal(res.headers['content-length'], `${resBuffer.byteLength}`)
    t.equal(res.body, '')
  })

  fastify.inject({
    method: 'HEAD',
    url: '/stream'
  }, (error, res) => {
    t.error(error)
    t.equal(res.statusCode, 200)
    t.equal(res.headers['content-type'], 'application/octet-stream')
    t.equal(res.headers['content-length'], undefined)
    t.equal(res.body, '')
  })
})

test('HEAD route should respect custom onSend handlers', t => {
  t.plan(6)

  let counter = 0
  const resBuffer = Buffer.from('I am a coffee!')
  const fastify = Fastify({ exposeHeadRoutes: true })
  const customOnSend = (res, reply, payload, done) => {
    counter = counter + 1
    done(null, payload)
  }

  fastify.route({
    method: 'GET',
    path: '/more-coffee',
    handler: (req, reply) => {
      reply.send(resBuffer)
    },
    onSend: [customOnSend, customOnSend]
  })

  fastify.inject({
    method: 'HEAD',
    url: '/more-coffee'
  }, (error, res) => {
    t.error(error)
    t.equal(res.statusCode, 200)
    t.equal(res.headers['content-type'], 'application/octet-stream')
    t.equal(res.headers['content-length'], `${resBuffer.byteLength}`)
    t.equal(res.body, '')
    t.equal(counter, 2)
  })
})

test('route onSend can be function or array of functions', t => {
  t.plan(12)
  const counters = { single: 0, multiple: 0 }

  const resBuffer = Buffer.from('I am a coffee!')
  const fastify = Fastify({ exposeHeadRoutes: true })

  fastify.route({
    method: 'GET',
    path: '/coffee',
    handler: () => resBuffer,
    onSend: (res, reply, payload, done) => {
      counters.single += 1
      done(null, payload)
    }
  })

  const customOnSend = (res, reply, payload, done) => {
    counters.multiple += 1
    done(null, payload)
  }

  fastify.route({
    method: 'GET',
    path: '/more-coffee',
    handler: () => resBuffer,
    onSend: [customOnSend, customOnSend]
  })

  fastify.inject({ method: 'HEAD', url: '/coffee' }, (error, res) => {
    t.error(error)
    t.equal(res.statusCode, 200)
    t.equal(res.headers['content-type'], 'application/octet-stream')
    t.equal(res.headers['content-length'], `${resBuffer.byteLength}`)
    t.equal(res.body, '')
    t.equal(counters.single, 1)
  })

  fastify.inject({ method: 'HEAD', url: '/more-coffee' }, (error, res) => {
    t.error(error)
    t.equal(res.statusCode, 200)
    t.equal(res.headers['content-type'], 'application/octet-stream')
    t.equal(res.headers['content-length'], `${resBuffer.byteLength}`)
    t.equal(res.body, '')
    t.equal(counters.multiple, 2)
  })
})

test('no warning for exposeHeadRoute', async t => {
  const fastify = Fastify()

  fastify.route({
    method: 'GET',
    path: '/more-coffee',
    exposeHeadRoute: true,
    async handler () {
      return 'hello world'
    }
  })

  const listener = (w) => {
    t.fail('no warning')
  }

  process.on('warning', listener)

  await fastify.listen(0)

  process.removeListener('warning', listener)

  await fastify.close()
})

test("HEAD route should handle stream.on('error')", t => {
  t.plan(6)

  const resStream = stream.Readable.from('Hello with error!')
  const logStream = split(JSON.parse)
  const expectedError = new Error('Hello!')
  const fastify = Fastify({
    logger: {
      stream: logStream,
      level: 'error'
    }
  })

  fastify.route({
    method: 'GET',
    path: '/more-coffee',
    exposeHeadRoute: true,
    handler: (req, reply) => {
      process.nextTick(() => resStream.emit('error', expectedError))
      return resStream
    }
  })

  logStream.once('data', line => {
    const { message, stack } = expectedError
    t.same(line.err, { type: 'Error', message, stack })
    t.equal(line.msg, 'Error on Stream found for HEAD route')
    t.equal(line.level, 50)
  })

  fastify.inject({
    method: 'HEAD',
    url: '/more-coffee'
  }, (error, res) => {
    t.error(error)
    t.equal(res.statusCode, 200)
    t.equal(res.headers['content-type'], 'application/octet-stream')
  })
})

<<<<<<< HEAD
=======
test('HEAD route should not be exposed by default', t => {
  t.plan(7)

  const resStream = stream.Readable.from('Hello with error!')
  const resJson = { hello: 'world' }
  const fastify = Fastify()

  fastify.route({
    method: 'GET',
    path: '/without-flag',
    handler: (req, reply) => {
      return resStream
    }
  })

  fastify.route({
    exposeHeadRoute: true,
    method: 'GET',
    path: '/with-flag',
    handler: (req, reply) => {
      return resJson
    }
  })

  fastify.inject({
    method: 'HEAD',
    url: '/without-flag'
  }, (error, res) => {
    t.error(error)
    t.equal(res.statusCode, 404)
  })

  fastify.inject({
    method: 'HEAD',
    url: '/with-flag'
  }, (error, res) => {
    t.error(error)
    t.equal(res.statusCode, 200)
    t.equal(res.headers['content-type'], 'application/json; charset=utf-8')
    t.equal(res.headers['content-length'], `${Buffer.byteLength(JSON.stringify(resJson))}`)
    t.equal(res.body, '')
  })
})

>>>>>>> 73c0b6f5
test('HEAD route should be exposed if route exposeHeadRoute is set', t => {
  t.plan(7)

  const resBuffer = Buffer.from('I am a coffee!')
  const resJson = { hello: 'world' }
  const fastify = Fastify({ exposeHeadRoutes: false })

  fastify.route({
    exposeHeadRoute: true,
    method: 'GET',
    path: '/one',
    handler: (req, reply) => {
      return resBuffer
    }
  })

  fastify.route({
    method: 'GET',
    path: '/two',
    handler: (req, reply) => {
      return resJson
    }
  })

  fastify.inject({
    method: 'HEAD',
    url: '/one'
  }, (error, res) => {
    t.error(error)
    t.equal(res.statusCode, 200)
    t.equal(res.headers['content-type'], 'application/octet-stream')
    t.equal(res.headers['content-length'], `${resBuffer.byteLength}`)
    t.equal(res.body, '')
  })

  fastify.inject({
    method: 'HEAD',
    url: '/two'
  }, (error, res) => {
    t.error(error)
    t.equal(res.statusCode, 404)
  })
})

test('Set a custom HEAD route before GET one without disabling exposeHeadRoutes (global)', t => {
  t.plan(6)

  const resBuffer = Buffer.from('I am a coffee!')
  const fastify = Fastify({
    exposeHeadRoutes: true
  })

  fastify.route({
    method: 'HEAD',
    path: '/one',
    handler: (req, reply) => {
      reply.header('content-type', 'application/pdf')
      reply.header('content-length', `${resBuffer.byteLength}`)
      reply.header('x-custom-header', 'some-custom-header')
      reply.send()
    }
  })

  fastify.route({
    method: 'GET',
    path: '/one',
    handler: (req, reply) => {
      return resBuffer
    }
  })

  fastify.inject({
    method: 'HEAD',
    url: '/one'
  }, (error, res) => {
    t.error(error)
    t.equal(res.statusCode, 200)
    t.equal(res.headers['content-type'], 'application/pdf')
    t.equal(res.headers['content-length'], `${resBuffer.byteLength}`)
    t.equal(res.headers['x-custom-header'], 'some-custom-header')
    t.equal(res.body, '')
  })
})

test('Set a custom HEAD route before GET one without disabling exposeHeadRoutes (route)', t => {
  t.plan(7)

  function onWarning (code) {
    t.equal(code, 'FSTDEP007')
  }
  const warning = {
    emit: onWarning
  }

  const route = proxyquire('../lib/route', { './warnings': warning })
  const fastify = proxyquire('..', { './lib/route.js': route })()

  const resBuffer = Buffer.from('I am a coffee!')

  fastify.route({
    method: 'HEAD',
    path: '/one',
    handler: (req, reply) => {
      reply.header('content-type', 'application/pdf')
      reply.header('content-length', `${resBuffer.byteLength}`)
      reply.header('x-custom-header', 'some-custom-header')
      reply.send()
    }
  })

  fastify.route({
    method: 'GET',
    exposeHeadRoute: true,
    path: '/one',
    handler: (req, reply) => {
      return resBuffer
    }
  })

  fastify.inject({
    method: 'HEAD',
    url: '/one'
  }, (error, res) => {
    t.error(error)
    t.equal(res.statusCode, 200)
    t.equal(res.headers['content-type'], 'application/pdf')
    t.equal(res.headers['content-length'], `${resBuffer.byteLength}`)
    t.equal(res.headers['x-custom-header'], 'some-custom-header')
    t.equal(res.body, '')
  })
})

test('HEAD routes properly auto created for GET routes when prefixTrailingSlash: \'no-slash\'', t => {
  t.plan(2)

  const fastify = Fastify()

  fastify.register(function routes (f, opts, next) {
    f.route({
      method: 'GET',
      url: '/',
      exposeHeadRoute: true,
      prefixTrailingSlash: 'no-slash',
      handler: (req, reply) => {
        reply.send({ hello: 'world' })
      }
    })

    next()
  }, { prefix: '/prefix' })

  fastify.inject({ url: '/prefix/prefix', method: 'HEAD' }, (err, res) => {
    t.error(err)
    t.equal(res.statusCode, 404)
  })
})

test('HEAD routes properly auto created for GET routes when prefixTrailingSlash: \'both\'', async t => {
  t.plan(3)

  const fastify = Fastify()

  fastify.register(function routes (f, opts, next) {
    f.route({
      method: 'GET',
      url: '/',
      exposeHeadRoute: true,
      prefixTrailingSlash: 'both',
      handler: (req, reply) => {
        reply.send({ hello: 'world' })
      }
    })

    next()
  }, { prefix: '/prefix' })

  const doublePrefixReply = await fastify.inject({ url: '/prefix/prefix', method: 'HEAD' })
  const trailingSlashReply = await fastify.inject({ url: '/prefix/', method: 'HEAD' })
  const noneTrailingReply = await fastify.inject({ url: '/prefix', method: 'HEAD' })

  t.equal(doublePrefixReply.statusCode, 404)
  t.equal(trailingSlashReply.statusCode, 200)
  t.equal(noneTrailingReply.statusCode, 200)
})<|MERGE_RESOLUTION|>--- conflicted
+++ resolved
@@ -575,9 +575,9 @@
     url: '/more-coffee'
   }, (error, res) => {
     t.error(error)
-    t.strictEqual(res.statusCode, 200)
-    t.strictEqual(res.headers['content-type'], 'application/json; charset=utf-8')
-    t.deepEqual(res.body, '')
+    t.equal(res.statusCode, 200)
+    t.equal(res.headers['content-type'], 'application/json; charset=utf-8')
+    t.same(res.body, '')
   })
 
   fastify.inject({
@@ -585,9 +585,9 @@
     url: '/some-light'
   }, (error, res) => {
     t.error(error)
-    t.strictEqual(res.statusCode, 200)
-    t.strictEqual(res.headers['content-type'], 'text/plain; charset=utf-8')
-    t.strictEqual(res.body, '')
+    t.equal(res.statusCode, 200)
+    t.equal(res.headers['content-type'], 'text/plain; charset=utf-8')
+    t.equal(res.body, '')
   })
 })
 
@@ -617,7 +617,7 @@
     url: '/more-coffee'
   }, (error, res) => {
     t.error(error)
-    t.strictEqual(res.statusCode, 404)
+    t.equal(res.statusCode, 404)
   })
 
   fastify.inject({
@@ -625,7 +625,7 @@
     url: '/some-light'
   }, (error, res) => {
     t.error(error)
-    t.strictEqual(res.statusCode, 404)
+    t.equal(res.statusCode, 404)
   })
 })
 
@@ -1011,9 +1011,7 @@
   })
 })
 
-<<<<<<< HEAD
-=======
-test('HEAD route should not be exposed by default', t => {
+test('HEAD route should be exposed by default', t => {
   t.plan(7)
 
   const resStream = stream.Readable.from('Hello with error!')
@@ -1042,7 +1040,7 @@
     url: '/without-flag'
   }, (error, res) => {
     t.error(error)
-    t.equal(res.statusCode, 404)
+    t.equal(res.statusCode, 200)
   })
 
   fastify.inject({
@@ -1057,7 +1055,6 @@
   })
 })
 
->>>>>>> 73c0b6f5
 test('HEAD route should be exposed if route exposeHeadRoute is set', t => {
   t.plan(7)
 
