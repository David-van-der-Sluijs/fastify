--- conflicted
+++ resolved
@@ -13,13 +13,8 @@
   kLogSerializers,
   kHooks,
   kSchemas,
-<<<<<<< HEAD
   kValidatorCompiler,
   kSerializerCompiler,
-=======
-  kSchemaCompiler,
-  kSchemaResolver,
->>>>>>> 9b533f50
   kReplySerializerDefault,
   kContentTypeParser,
   kReply,
@@ -28,10 +23,6 @@
   kFourOhFour,
   kState,
   kOptions,
-<<<<<<< HEAD
-=======
-  kGlobalHooks,
->>>>>>> 9b533f50
   kPluginNameChain
 } = require('./lib/symbols.js')
 
@@ -70,15 +61,6 @@
 
   validateBodyLimitOption(options.bodyLimit)
 
-<<<<<<< HEAD
-=======
-  if (options.logger && options.logger.genReqId) {
-    process.emitWarning("Using 'genReqId' in logger options is deprecated. Use fastify options instead. See: https://www.fastify.io/docs/latest/Server/#gen-request-id")
-    options.genReqId = options.logger.genReqId
-  }
-
-  const modifyCoreObjects = options.modifyCoreObjects !== false
->>>>>>> 9b533f50
   const requestIdHeader = options.requestIdHeader || defaultInitOptions.requestIdHeader
   const querystringParser = options.querystringParser || querystring.parse
   const genReqId = options.genReqId || reqIdGenFactory()
@@ -89,10 +71,7 @@
     customOptions: {},
     plugins: []
   }, options.ajv)
-<<<<<<< HEAD
-=======
   const frameworkErrors = options.frameworkErrors
->>>>>>> 9b533f50
 
   // Ajv options
   if (!ajvOptions.customOptions || Object.prototype.toString.call(ajvOptions.customOptions) !== '[object Object]') {
@@ -116,16 +95,10 @@
   options.requestIdHeader = requestIdHeader
   options.querystringParser = querystringParser
   options.requestIdLogLabel = requestIdLogLabel
-<<<<<<< HEAD
   options.disableRequestLogging = disableRequestLogging
   options.ajv = ajvOptions
-=======
-  options.modifyCoreObjects = modifyCoreObjects
-  options.disableRequestLogging = disableRequestLogging
-  options.ajv = ajvOptions
 
   const initialConfig = getSecuredInitialConfig(options)
->>>>>>> 9b533f50
 
   // Default router
   const router = buildRouting({
@@ -143,12 +116,9 @@
 
   // HTTP server and its handler
   const httpHandler = router.routing
-<<<<<<< HEAD
-=======
 
   // we need to set this before calling createServer
   options.http2SessionTimeout = initialConfig.http2SessionTimeout
->>>>>>> 9b533f50
   const { server, listen } = createServer(options, httpHandler)
   server.on('clientError', handleClientError)
 
@@ -171,13 +141,8 @@
     [kLogSerializers]: null,
     [kHooks]: new Hooks(),
     [kSchemas]: schemas,
-<<<<<<< HEAD
     [kValidatorCompiler]: null,
     [kSerializerCompiler]: null,
-=======
-    [kSchemaCompiler]: null,
-    [kSchemaResolver]: null,
->>>>>>> 9b533f50
     [kReplySerializerDefault]: null,
     [kContentTypeParser]: new ContentTypeParser(
       bodyLimit,
@@ -229,13 +194,8 @@
     addSchema: addSchema,
     getSchema: schemas.getSchema.bind(schemas),
     getSchemas: schemas.getSchemas.bind(schemas),
-<<<<<<< HEAD
     setValidatorCompiler: setValidatorCompiler,
     setSerializerCompiler: setSerializerCompiler,
-=======
-    setSchemaCompiler: setSchemaCompiler,
-    setSchemaResolver: setSchemaResolver,
->>>>>>> 9b533f50
     setReplySerializer: setReplySerializer,
     // custom parsers
     addContentTypeParser: ContentTypeParser.helpers.addContentTypeParser,
@@ -288,15 +248,6 @@
     get: function () { return this[kSerializerCompiler] }
   })
 
-  Object.defineProperty(fastify, 'pluginName', {
-    get: function () {
-      if (this[kPluginNameChain].length > 1) {
-        return this[kPluginNameChain].join(' -> ')
-      }
-      return this[kPluginNameChain][0]
-    }
-  })
-
   // Install and configure Avvio
   // Avvio will update the following Fastify methods:
   // - register
@@ -402,7 +353,6 @@
   function addHook (name, fn) {
     throwIfAlreadyStarted('Cannot call "addHook" when fastify instance is already started!')
 
-<<<<<<< HEAD
     if (name === 'onSend' || name === 'preSerialization' || name === 'onError') {
       if (fn.constructor.name === 'AsyncFunction' && fn.length === 4) {
         throw new Error('Async function has too many arguments. Async hooks should not use the \'done\' argument.')
@@ -410,16 +360,6 @@
     } else {
       if (fn.constructor.name === 'AsyncFunction' && fn.length === 3) {
         throw new Error('Async function has too many arguments. Async hooks should not use the \'done\' argument.')
-=======
-    // TODO: v3 instead of log a warning, throw an error
-    if (name === 'onSend' || name === 'preSerialization' || name === 'onError') {
-      if (fn.constructor.name === 'AsyncFunction' && fn.length === 4) {
-        fastify.log.warn("Async function has too many arguments. Async hooks should not use the 'next' argument.", new Error().stack)
-      }
-    } else {
-      if (fn.constructor.name === 'AsyncFunction' && fn.length === 3) {
-        fastify.log.warn("Async function has too many arguments. Async hooks should not use the 'next' argument.", new Error().stack)
->>>>>>> 9b533f50
       }
     }
 
@@ -468,23 +408,16 @@
   }
 
   function onBadUrl (path, req, res) {
-<<<<<<< HEAD
-=======
     if (frameworkErrors) {
-      req.id = genReqId(req)
-      req.originalUrl = req.url
-      var childLogger = logger.child({ reqId: req.id })
-      if (modifyCoreObjects) {
-        req.log = res.log = childLogger
-      }
+      var id = genReqId(req)
+      var childLogger = logger.child({ reqId: id })
 
       childLogger.info({ req }, 'incoming request')
 
-      const request = new Request(null, req, null, req.headers, childLogger)
+      const request = new Request(id, req, null, req.headers, childLogger)
       const reply = new Reply(res, { onSend: [], onError: [] }, request, childLogger)
       return frameworkErrors(new FST_ERR_BAD_URL(path), request, reply)
     }
->>>>>>> 9b533f50
     const body = `{"error":"Bad Request","message":"'${path}' is not a valid url component","statusCode":400}`
     res.writeHead(400, {
       'Content-Type': 'application/json',
@@ -505,16 +438,9 @@
     return this
   }
 
-<<<<<<< HEAD
   function setSerializerCompiler (serializerCompiler) {
     throwIfAlreadyStarted('Cannot call "setSerializerCompiler" when fastify instance is already started!')
     this[kSerializerCompiler] = serializerCompiler
-=======
-  function setSchemaResolver (schemaRefResolver) {
-    throwIfAlreadyStarted('Cannot call "setSchemaResolver" when fastify instance is already started!')
-
-    this[kSchemaResolver] = schemaRefResolver
->>>>>>> 9b533f50
     return this
   }
 
@@ -568,11 +494,7 @@
     instance[kFourOhFour].arrange404(instance)
   }
 
-<<<<<<< HEAD
   for (const hook of instance[kHooks].onRegister) hook.call(this, instance, opts)
-=======
-  for (const hook of instance[kGlobalHooks].onRegister) hook.call(this, instance, opts)
->>>>>>> 9b533f50
 
   return instance
 }
