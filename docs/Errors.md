<h1 align="center">Fastify</h1>

<a id="errors"></a>
## Errors

<a name="error-handling"></a>
### Error Handling In Node.js

#### Uncaught Errors
In Node.js, uncaught errors are likely to cause memory leaks, file descriptor leaks, and other major production issues. [Domains](https://nodejs.org/en/docs/guides/domain-postmortem/) were a failed attempt to fix this. 

Given that it is not possible to process all uncaught errors sensibly, the best way to deal with them is to [crash](https://nodejs.org/api/process.html#process_warning_using_uncaughtexception_correctly). 

#### Catching Errors In Promises
In Node.js, unhandled promise rejections (that is, without a `.catch()` handler) can also cause memory and file descriptor leaks. While `unhandledRejection` is deprecated in Node.js, unhandled rejections will not throw, and still potentially leak. You should use a module like [`make-promises-safe`](https://github.com/mcollina/make-promises-safe) to ensure unhandled rejections _always_ throw.

If you are using promises, you should attach a `.catch()` handler synchronously.

### Errors In Fastify
Fastify follows an all-or-nothing approach and aims to be lean and optimal as much as possible. The developer is responsible for making sure that the errors are handled properly. 

#### Errors In Input Data
Most errors are a result of unexpected input data, so we recommend [validating your input data against a JSON schema](Validation-and-Serialization.md).

#### Catching Uncaught Errors In Fastify
Fastify tries to catch as many uncaught errors as it can without hindering performance. This includes:

1. synchronous routes, e.g. `app.get('/', () => { throw new Error('kaboom') })`
2. `async` routes, e.g. `app.get('/', async () => { throw new Error('kaboom') })`

The error in both cases will be caught safely and routed to Fastify's default error handler for a generic `500 Internal Server Error` response. 

To customize this behavior you should use [`setErrorHandler`](Server.md#seterrorhandler).

### Errors In Fastify Lifecycle Hooks And A Custom Error Handler

From the [Hooks documentation](Hooks.md#manage-errors-from-a-hook): 
> If you get an error during the execution of your hook, just pass it to `done()` and Fastify will automatically close the request and send the appropriate error code to the user.

<<<<<<< HEAD
If you have defined a custom error handler using `setErrorHandler` the error will be routed there, otherwise it will be routed to Fastify’s generic error handler. Fastify's generic error handler will use the header and status code in the Error object if it exists. The headers and status code will not be automatically set if a custom error handler is provided.
=======
If you have defined a custom error handler for using `setErrorHandler` the error will be routed there. otherwise, it will be routed to Fastify’s generic error handler. 
>>>>>>> 6278e7bc

Some things to consider in your custom error handler: 

- you can `reply.send(data)`, which will behave as it would in [regular route handlers](Reply.md#senddata)
	- objects are serialized, triggering the `preSerialization` lifecycle hook if you have one defined
	- strings, buffers, and streams are sent to the client, with appropriate headers (no serialization)

- You can throw a new error in your custom error handler
	- errors (new error or the received error parameter re-thrown) - will trigger the `onError` lifecycle hook and send the error to the user
	- an error will not be triggered twice from a lifecycle hook - Fastify internally monitors the error invocation to avoid infinite loops for errors thrown in the reply phases of the lifecycle. (those after the route handler) 
	- errors sent or thrown by a custom error handler will be routed to Fastify's default error handler


<a name="fastify-error-codes"></a>
### Fastify Error Codes

<a name="FST_ERR_BAD_URL"></a>
#### FST_ERR_BAD_URL

The router received an invalid url.

<a name="FST_ERR_DUPLICATED_ROUTE"></a>
#### FST_ERR_DUPLICATED_ROUTE

The HTTP method already has a registered controller for that URL

<a name="FST_ERR_CTP_ALREADY_PRESENT"></a>
#### FST_ERR_CTP_ALREADY_PRESENT

The parser for this content type was already registered.

<a name="FST_ERR_CTP_BODY_TOO_LARGE"></a>
#### FST_ERR_CTP_BODY_TOO_LARGE

The request body is larger than the provided limit.

<a name="FST_ERR_CTP_EMPTY_TYPE"></a>
#### FST_ERR_CTP_EMPTY_TYPE

The content type cannot be an empty string.

<a name="FST_ERR_CTP_INVALID_CONTENT_LENGTH"></a>
#### FST_ERR_CTP_INVALID_CONTENT_LENGTH

Request body size did not match Content-Length.

<a name="FST_ERR_CTP_INVALID_HANDLER"></a>
#### FST_ERR_CTP_INVALID_HANDLER

An invalid handler was passed for the content type.

<a name="FST_ERR_CTP_INVALID_MEDIA_TYPE"></a>
#### FST_ERR_CTP_INVALID_MEDIA_TYPE

The received media type is not supported (i.e. there is no suitable `Content-Type` parser for it).

<a name="FST_ERR_CTP_INVALID_PARSE_TYPE"></a>
#### FST_ERR_CTP_INVALID_PARSE_TYPE

The provided parse type is not supported. Accepted values are `string` or `buffer`.

<a name="FST_ERR_CTP_INVALID_TYPE"></a>
#### FST_ERR_CTP_INVALID_TYPE

The `Content-Type` should be a string.

<a name="FST_ERR_DEC_ALREADY_PRESENT"></a>
#### FST_ERR_DEC_ALREADY_PRESENT

A decorator with the same name is already registered.

<a name="FST_ERR_DEC_MISSING_DEPENDENCY"></a>
#### FST_ERR_DEC_MISSING_DEPENDENCY

The decorator cannot be registered due to a missing dependency.

<a name="FST_ERR_HOOK_INVALID_HANDLER"></a>
#### FST_ERR_HOOK_INVALID_HANDLER

The hook callback must be a function.

<a name="FST_ERR_HOOK_INVALID_TYPE"></a>
#### FST_ERR_HOOK_INVALID_TYPE

The hook name must be a string.

<a name="FST_ERR_LOG_INVALID_DESTINATION"></a>
#### FST_ERR_LOG_INVALID_DESTINATION

The logger accepts either a `'stream'` or a `'file'` as the destination.

<a name="FST_ERR_PROMISE_NOT_FULFILLED"></a>
#### FST_ERR_PROMISE_NOT_FULFILLED

A promise may not be fulfilled with 'undefined' when statusCode is not 204.

<a id="FST_ERR_REP_ALREADY_SENT"></a>
#### FST_ERR_REP_ALREADY_SENT

A response was already sent.

<a name="FST_ERR_REP_INVALID_PAYLOAD_TYPE"></a>
#### FST_ERR_REP_INVALID_PAYLOAD_TYPE

Reply payload can be either a `string` or a `Buffer`.

<a name="FST_ERR_SCH_ALREADY_PRESENT"></a>
#### FST_ERR_SCH_ALREADY_PRESENT

A schema with the same `$id` already exists.

<a name="FST_ERR_SCH_MISSING_ID"></a>
#### FST_ERR_SCH_MISSING_ID

The schema provided does not have `$id` property.

<a name="FST_ERR_SCH_SERIALIZATION_BUILD"></a>
#### FST_ERR_SCH_SERIALIZATION_BUILD

The JSON schema provided for serialization of a route response is not valid.

<a name="FST_ERR_SCH_VALIDATION_BUILD"></a>
#### FST_ERR_SCH_VALIDATION_BUILD

The JSON schema provided for validation to a route is not valid.

<a id="FST_ERR_SEND_INSIDE_ONERR"></a>
#### FST_ERR_SEND_INSIDE_ONERR

You cannot use `send` inside the `onError` hook.

<a name="FST_ERR_SEND_UNDEFINED_ERR"></a>
#### FST_ERR_SEND_UNDEFINED_ERR

Undefined error has occurred.<|MERGE_RESOLUTION|>--- conflicted
+++ resolved
@@ -37,11 +37,7 @@
 From the [Hooks documentation](Hooks.md#manage-errors-from-a-hook): 
 > If you get an error during the execution of your hook, just pass it to `done()` and Fastify will automatically close the request and send the appropriate error code to the user.
 
-<<<<<<< HEAD
 If you have defined a custom error handler using `setErrorHandler` the error will be routed there, otherwise it will be routed to Fastify’s generic error handler. Fastify's generic error handler will use the header and status code in the Error object if it exists. The headers and status code will not be automatically set if a custom error handler is provided.
-=======
-If you have defined a custom error handler for using `setErrorHandler` the error will be routed there. otherwise, it will be routed to Fastify’s generic error handler. 
->>>>>>> 6278e7bc
 
 Some things to consider in your custom error handler: 
 
