--- conflicted
+++ resolved
@@ -166,15 +166,11 @@
     Body = DefaultBody
   > {
     schema?: RouteSchema
-<<<<<<< HEAD
+    attachValidation?: boolean
     preValidation?:
       | FastifyMiddleware<HttpServer, HttpRequest, HttpResponse, Query, Params, Headers, Body>
       | Array<FastifyMiddleware<HttpServer, HttpRequest, HttpResponse, Query, Params, Headers, Body>>
     preHandler?:
-=======
-    attachValidation?: boolean
-    beforeHandler?:
->>>>>>> ec4f0a1e
       | FastifyMiddleware<HttpServer, HttpRequest, HttpResponse, Query, Params, Headers, Body>
       | Array<FastifyMiddleware<HttpServer, HttpRequest, HttpResponse, Query, Params, Headers, Body>>
     schemaCompiler?: SchemaCompiler
