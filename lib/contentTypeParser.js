--- conflicted
+++ resolved
@@ -139,6 +139,7 @@
 ContentTypeParser.prototype.run = function (contentType, handler, request, reply) {
   const parser = this.cache.get(contentType) || this.getParser(contentType)
   const resource = new AsyncResource('content-type-parser:run', request)
+  const done = resource.bind(_done, { reply, handler })
 
   if (parser === undefined) {
     reply.send(new FST_ERR_CTP_INVALID_MEDIA_TYPE(contentType))
@@ -157,27 +158,16 @@
       result.then(body => done(null, body), done)
     }
   }
-
-  function done (error, body) {
-<<<<<<< HEAD
-    if (error) {
-      reply[kReplyIsError] = true
-      reply.send(error)
-    } else {
-      request.body = body
-      handler(request, reply)
-    }
-=======
-    // We cannot use resource.bind() because it is broken in node v12.
-    resource.runInAsyncScope(() => {
-      if (error) {
-        reply.send(error)
-      } else {
-        request.body = body
-        handler(request, reply)
-      }
-    })
->>>>>>> 5fee6a75
+}
+
+function _done (error, body) {
+  const { reply, handler } = this
+  if (error) {
+    reply[kReplyIsError] = true
+    reply.send(error)
+  } else {
+    reply.request.body = body
+    handler(reply.request, reply)
   }
 }
 
