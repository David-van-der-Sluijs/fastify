--- conflicted
+++ resolved
@@ -1,10 +1,6 @@
 {
   "name": "fastify",
-<<<<<<< HEAD
-  "version": "2.10.0",
-=======
   "version": "2.12.1",
->>>>>>> 9b533f50
   "description": "Fast and low overhead web framework, for Node.js",
   "main": "fastify.js",
   "types": "fastify.d.ts",
@@ -12,23 +8,14 @@
     "lint": "npm run lint:standard && npm run lint:typescript",
     "lint:standard": "standard --verbose | snazzy",
     "lint:typescript": "standard --parser @typescript-eslint/parser --plugin @typescript-eslint/eslint-plugin test/types/*.ts fastify.d.ts",
-<<<<<<< HEAD
     "unit": "tap --no-ts --no-jsx --no-esm -J test/*.test.js test/*/*.test.js",
     "unit:report": "tap --no-ts --no-jsx --no-esm -J test/*.test.js test/*/*.test.js --cov --coverage-report=html --coverage-report=cobertura | tee out.tap",
-=======
-    "unit": "tap --no-esm -J test/*.test.js test/*/*.test.js",
-    "unit:report": "tap --no-esm -J test/*.test.js test/*/*.test.js --cov --coverage-report=html --coverage-report=cobertura | tee out.tap",
->>>>>>> 9b533f50
     "unit:junit": "tap-mocha-reporter xunit < out.tap > test/junit-testresults.xml",
     "test:typescript": "tsd",
     "test:report": "npm run lint && npm run unit:report && npm run test:typescript",
     "test": "npm run lint && npm run unit && npm run test:typescript",
     "coverage": "npm run unit -- --cov --coverage-report=html",
-<<<<<<< HEAD
     "test:ci": "npm run lint && npm run unit -- --cov --coverage-report=lcovonly && npm run test:typescript",
-=======
-    "test:ci": "npm run lint && npm run unit -- --cov --coverage-report=lcovonly && npm run typescript",
->>>>>>> 9b533f50
     "bench": "branchcmp -r 2 -g -s \"npm run benchmark\"",
     "benchmark": "npx concurrently -k -s first \"node ./examples/simple.js\" \"npx autocannon -c 100 -d 5 -p 10 localhost:3000/\"",
     "license-checker": "license-checker --production --onlyAllow=\"MIT;ISC;BSD-3-Clause;BSD-2-Clause\""
@@ -105,7 +92,6 @@
     "node": ">=10.16.0"
   },
   "devDependencies": {
-<<<<<<< HEAD
     "@hapi/joi": "^16.0.0",
     "@types/node": "^12.12.22",
     "@typescript-eslint/eslint-plugin": "^2.13.0",
@@ -126,6 +112,7 @@
     "eslint-plugin-node": "^9.1.0",
     "eslint-plugin-promise": "^4.2.1",
     "eslint-plugin-standard": "^4.0.1",
+    "events.once": "^2.0.2",
     "fast-json-body": "^1.1.0",
     "fastify-plugin": "^1.6.0",
     "fluent-schema": "^0.8.0",
@@ -135,32 +122,6 @@
     "helmet": "^3.20.0",
     "hide-powered-by": "^1.1.0",
     "hsts": "^2.2.0",
-=======
-    "@types/node": "^12.12.17",
-    "@typescript-eslint/eslint-plugin": "^2.11.0",
-    "@typescript-eslint/parser": "^2.11.0",
-    "JSONStream": "^1.3.5",
-    "ajv-merge-patch": "^4.1.0",
-    "ajv-pack": "^0.3.1",
-    "autocannon": "^3.2.2",
-    "branch-comparer": "^0.4.0",
-    "concurrently": "^5.0.1",
-    "cors": "^2.8.5",
-    "coveralls": "^3.0.9",
-    "dns-prefetch-control": "^0.2.0",
-    "eslint": "^6.7.2",
-    "eslint-import-resolver-node": "^0.3.2",
-    "events.once": "^2.0.2",
-    "fast-json-body": "^1.1.0",
-    "fastify-plugin": "^1.5.0",
-    "fluent-schema": "^0.10.0",
-    "form-data": "^3.0.0",
-    "frameguard": "^3.0.0",
-    "h2url": "^0.2.0",
-    "helmet": "^3.20.0",
-    "hide-powered-by": "^1.0.0",
-    "hsts": "^2.1.0",
->>>>>>> 9b533f50
     "http-errors": "^1.7.1",
     "ienoopen": "^1.1.0",
     "license-checker": "^25.0.1",
@@ -168,7 +129,6 @@
     "pre-commit": "^1.2.2",
     "proxyquire": "^2.1.3",
     "pump": "^3.0.0",
-<<<<<<< HEAD
     "semver": "^7.0.0",
     "send": "^0.17.1",
     "serve-static": "^1.14.1",
@@ -181,28 +141,13 @@
     "then-sleep": "^1.0.1",
     "tsd": "^0.11.0",
     "typescript": "^3.7.4",
-    "x-xss-protection": "^1.2.0"
-=======
-    "semver": "^6.3.0",
-    "send": "^0.17.0",
-    "serve-static": "^1.13.2",
-    "simple-get": "^3.0.3",
-    "snazzy": "^8.0.0",
-    "split2": "^3.1.0",
-    "standard": "^14.0.0",
-    "tap": "^12.5.2",
-    "tap-mocha-reporter": "^3.0.7",
-    "then-sleep": "^1.0.1",
-    "typescript": "^3.7.3",
-    "x-xss-protection": "^1.1.0",
-    "yup": "^0.28.1"
->>>>>>> 9b533f50
+    "x-xss-protection": "^1.2.0",
+    "yup": "^0.28.3"
   },
   "dependencies": {
     "abstract-logging": "^2.0.0",
     "ajv": "^6.10.2",
-<<<<<<< HEAD
-    "avvio": "7.0.0-alpha.2",
+    "avvio": "7.0.0-alpha.3",
     "fast-json-stringify": "^1.15.5",
     "find-my-way": "^2.2.0",
     "flatstr": "^1.0.12",
@@ -218,32 +163,6 @@
   "greenkeeper": {
     "ignore": [
       "@types/node"
-=======
-    "avvio": "^6.3.1",
-    "fast-json-stringify": "^1.16.0",
-    "find-my-way": "^2.2.0",
-    "flatstr": "^1.0.12",
-    "light-my-request": "^3.7.0",
-    "middie": "^4.1.0",
-    "pino": "^5.15.0",
-    "proxy-addr": "^2.0.4",
-    "readable-stream": "^3.1.1",
-    "rfdc": "^1.1.2",
-    "secure-json-parse": "^2.0.0",
-    "tiny-lru": "^7.0.2"
-  },
-  "greenkeeper": {
-    "ignore": [
-      "autocannon",
-      "boom",
-      "joi",
-      "@types/node",
-      "semver",
-      "tap",
-      "tap-mocha-reporter",
-      "@typescript-eslint/eslint-plugin",
-      "lolex"
->>>>>>> 9b533f50
     ]
   },
   "standard": {
