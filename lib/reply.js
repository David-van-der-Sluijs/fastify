--- conflicted
+++ resolved
@@ -219,14 +219,10 @@
 Reply.prototype.code = function (code) {
   const intValue = parseInt(code)
   if (isNaN(intValue) || intValue < 100 || intValue > 600) {
-    throw new FST_ERR_BAD_STATUS_CODE(String(code))
-  }
-
-<<<<<<< HEAD
-  this.raw.statusCode = code
-=======
-  this.res.statusCode = intValue
->>>>>>> 13595c89
+    throw new FST_ERR_BAD_STATUS_CODE(code || String(code))
+  }
+
+  this.raw.statusCode = intValue
   this[kReplyHasStatusCode] = true
   return this
 }
