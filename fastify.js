--- conflicted
+++ resolved
@@ -1,10 +1,6 @@
 'use strict'
 
-<<<<<<< HEAD
 const VERSION = '5.0.0-dev'
-=======
-const VERSION = '4.19.2'
->>>>>>> 62d2cc96
 
 const Avvio = require('avvio')
 const http = require('http')
@@ -113,11 +109,7 @@
 
   validateBodyLimitOption(options.bodyLimit)
 
-<<<<<<< HEAD
-  const requestIdHeader = typeof options.requestIdHeader === 'string' && options.requestIdHeader.length !== 0 ? options.requestIdHeader : (options.requestIdHeader === true && 'request-id')
-=======
-  const requestIdHeader = (options.requestIdHeader === false) ? false : (options.requestIdHeader || defaultInitOptions.requestIdHeader).toLowerCase()
->>>>>>> 62d2cc96
+  const requestIdHeader = typeof options.requestIdHeader === 'string' && options.requestIdHeader.length !== 0 ? options.requestIdHeader.toLowerCase() : (options.requestIdHeader === true && 'request-id')
   const genReqId = reqIdGenFactory(requestIdHeader, options.genReqId)
   const requestIdLogLabel = options.requestIdLogLabel || 'reqId'
   const bodyLimit = options.bodyLimit || defaultInitOptions.bodyLimit
