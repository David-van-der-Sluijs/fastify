<h1 align="center">Fastify</h1>

## Hooks

Hooks are registered with the `fastify.addHook` method and allow you to listen to specific events in the application or request/response lifecycle. You have to register a hook before the event is triggered, otherwise the event is lost.

By using hooks you can interact directly with the lifecycle of Fastify. There are Request/Reply hooks and application hooks:

- [Request/Reply Hooks](#requestreply-hooks)
  - [onRequest](#onrequest)
  - [preParsing](#preparsing)
  - [preValidation](#prevalidation)
  - [preHandler](#prehandler)
  - [preSerialization](#preserialization)
  - [onError](#onerror)
  - [onSend](#onsend)
  - [onResponse](#onresponse)
- [Application Hooks](#application-hooks)
  - [onClose](#onclose)
  - [onRoute](#onroute)
  - [onRegister](#onregister)

**Notice:** the `done` callback is not available when using `async`/`await` or returning a `Promise`. If you do invoke a `done` callback in this situation unexpected behaviour may occur, e.g. duplicate invocation of handlers.

## Request/Reply Hooks

[Request](https://github.com/fastify/fastify/blob/master/docs/Request.md) and [Reply](https://github.com/fastify/fastify/blob/master/docs/Reply.md) are the core Fastify objects.<br/>
`done` is the function to continue with the [lifecycle](https://github.com/fastify/fastify/blob/master/docs/Lifecycle.md).

It is pretty easy to understand where each hook is executed by looking at the [lifecycle page](https://github.com/fastify/fastify/blob/master/docs/Lifecycle.md).<br>
Hooks are affected by Fastify's encapsulation, and can thus be applied to selected routes. See the [Scopes](#scope) section for more information.

There are eight different hooks that you can use in Request/Reply *(in order of execution)*:

### onRequest
```js
fastify.addHook('onRequest', (request, reply, done) => {
  // Some code
  done()
})
```
Or `async/await`:
```js
fastify.addHook('onRequest', async (request, reply) => {
  // Some code
  await asyncMethod()
  return
})
```

**Notice:** in the [onRequest](#onRequest) hook, `request.body` will always be `null`, because the body parsing happens before the [preValidation](#preValidation) hook.

### preParsing
```js
fastify.addHook('preParsing', (request, reply, done) => {
  // Some code
  done()
})
```
Or `async/await`:
```js
fastify.addHook('preParsing', async (request, reply) => {
  // Some code
  await asyncMethod()
  return
})
```

**Notice:** in the [preParsing](#preParsing) hook, `request.body` will always be `null`, because the body parsing happens before the [preValidation](#preValidation) hook.

### preValidation
```js
fastify.addHook('preValidation', (request, reply, done) => {
  // Some code
  done()
})
```
Or `async/await`:
```js
fastify.addHook('preValidation', async (request, reply) => {
  // Some code
  await asyncMethod()
  return
})
```
**Notice:** in the [preValidation](#preValidation) hook, `request.body` will always be `null`, because the body parsing happens before the [preValidation](#preHandler) hook.

### preHandler
```js
fastify.addHook('preHandler', (request, reply, done) => {
  // some code
  done()
})
```
Or `async/await`:
```js
fastify.addHook('preHandler', async (request, reply) => {
  // Some code
  await asyncMethod()
  return
})
```
### preSerialization

If you are using the `preSerialization` hook, you can change (or replace) the payload before it is serialized. For example:

```js
fastify.addHook('preSerialization', (request, reply, payload, done) => {
  const err = null;
  const newPayload = { wrapped: payload }
  done(err, newPayload)
})
```
Or `async/await`
```js
fastify.addHook('preSerialization', async (request, reply, payload) => {
  return { wrapped: payload }
})
```

Note: the hook is NOT called if the payload is a `string`, a `Buffer`, a `stream` or `null`.

### onError
```js
fastify.addHook('onError', (request, reply, error, done) => {
  // Some code
  done()
})
```
Or `async/await`:
```js
fastify.addHook('onError', async (request, reply, error) => {
  // Useful for custom error logging
  // You should not use this hook to update the error
})
```
This hook is useful if you need to do some custom error logging or add some specific header in case of error.<br/>
It is not intended for changing the error, and calling `reply.send` will throw an exception.<br/>
This hook will be executed only after the `customErrorHandler` has been executed, and only if the `customErrorHandler` sends an error back to the user *(Note that the default `customErrorHandler` always sends the error back to the user)*.<br/>
**Notice:** unlike the other hooks, pass an error to the `done` function is not supported.

### onSend
If you are using the `onSend` hook, you can change the payload. For example:

```js
fastify.addHook('onSend', (request, reply, payload, done) => {
  const err = null;
  const newPayload = payload.replace('some-text', 'some-new-text')
  done(err, newPayload)
})
```
Or `async/await`:
```js
fastify.addHook('onSend', async (request, reply, payload) => {
  const newPayload = payload.replace('some-text', 'some-new-text')
  return newPayload
})
```

You can also clear the payload to send a response with an empty body by replacing the payload with `null`:

```js
fastify.addHook('onSend', (request, reply, payload, done) => {
  reply.code(304)
  const newPayload = null
  done(null, newPayload)
})
```

> You can also send an empty body by replacing the payload with the empty string `''`, but be aware that this will cause the `Content-Length` header to be set to `0`, whereas the `Content-Length` header will not be set if the payload is `null`.

Note: If you change the payload, you may only change it to a `string`, a `Buffer`, a `stream`, or `null`.


### onResponse
```js

fastify.addHook('onResponse', (request, reply, done) => {
  // Some code
  done()
})
```
Or `async/await`:
```js
fastify.addHook('onResponse', async (request, reply) => {
  // Some code
  await asyncMethod()
  return
})
```

The `onResponse` hook is executed when a response has been sent, so you will not be able to send more data to the client. It can however be useful for sending data to external services, for example to gather statistics.

### Manage Errors from a hook
If you get an error during the execution of your hook, just pass it to `done()` and Fastify will automatically close the request and send the appropriate error code to the user.

```js
fastify.addHook('onRequest', (request, reply, done) => {
  done(new Error('Some error'))
})
```

If you want to pass a custom error code to the user, just use `reply.code()`:
```js
fastify.addHook('preHandler', (request, reply, done) => {
  reply.code(400)
  done(new Error('Some error'))
})
```

*The error will be handled by [`Reply`](https://github.com/fastify/fastify/blob/master/docs/Reply.md#errors).*

### Respond to a request from a hook
<<<<<<< HEAD

If needed, you can respond to a request before you reach the route handler,
for example when implementing an authentication hook.
Replying from an hook implies that the hook chain is __stopped__ and
the rest of hooks and the handlers are not executed. If the hook is
using the callback approach, i.e. it is not an `async` function or it
returns a `Promise`, it is as simple as calling `reply.send()` and avoiding
calling the callback. If the hook is `async`, `reply.send()` __must__ be
called _before_ the function returns or the promise resolves, otherwise the
request will proceed. When `reply.send()` is called outside of the
promise chain, it is important to `return reply` otherwise the request
will be executed twice.

It is important to __not mix callbacks and `async`/`Promise`__, otherwise
the hook chain will be executed twice.

If you are using `onRequest` or `preHandler` use `reply.send`; if you are using a middleware, use `res.end`.
=======
If needed, you can respond to a request before you reach the route handler, for example when implementing an authentication hook. If you are using `onRequest` or `preHandler` use `reply.send`.
>>>>>>> 5d158f36

```js
fastify.addHook('onRequest', (request, reply, done) => {
  reply.send('Early response')
})

// Works with async functions too
fastify.addHook('preHandler', async (request, reply) => {
  await something()
  reply.send({ hello: 'world' })
  return reply // optional in this case, but it is a good practice
})
```

If you want to respond with a stream, you should avoid using an `async` function for the hook. If you must use an `async` function, your code will need to follow the pattern in [test/hooks-async.js](https://github.com/fastify/fastify/blob/94ea67ef2d8dce8a955d510cd9081aabd036fa85/test/hooks-async.js#L269-L275).

```js
fastify.addHook('onRequest', (request, reply, done) => {
  const stream = fs.createReadStream('some-file', 'utf8')
  reply.send(stream)
})
```

If you are sending a response without `await` on it, make sure to always
`return reply`:

```js
fastify.addHook('preHandler', async (request, reply) => {
  setImmediate(() => { reply.send('hello') })

  // This is needed to signal the handler to wait for a response
  // to be sent outside of the promise chain
  return reply
})

fastify.addHook('preHandler', async (request, reply) => {
  // the fastify-static plugin will send a file asynchronously,
  // so we should return reply
  reply.sendFile('myfile')
  return reply
})
```

## Application Hooks

You can hook into the application-lifecycle as well.

- [onClose](#onclose)
- [onRoute](#onroute)
- [onRegister](#onregister)

<a name="on-close"></a>

### onClose
Triggered when `fastify.close()` is invoked to stop the server. It is useful when [plugins](https://github.com/fastify/fastify/blob/master/docs/Plugins.md) need a "shutdown" event, for example to close an open connection to a database.<br>
The first argument is the Fastify instance, the second one the `done` callback.
```js
fastify.addHook('onClose', (instance, done) => {
  // Some code
  done()
})
```
<a name="on-route"></a>
### onRoute
Triggered when a new route is registered. Listeners are passed a `routeOptions` object as the sole parameter. The interface is synchronous, and, as such, the listeners do not get passed a callback. This hook is encapsulated.
```js
fastify.addHook('onRoute', (routeOptions) => {
  //Some code
  routeOptions.method
  routeOptions.schema
  routeOptions.url
  routeOptions.bodyLimit
  routeOptions.logLevel
  routeOptions.logSerializers
  routeOptions.prefix
})
```

If you are authoring a plugin and you need to customize application routes, like modifying the options or adding new route hooks, this is the right place.

```js
fastify.addHook('onRoute', (routeOptions) => {
  function onPreSerialization(request, reply, payload, done) {
    // Your code
    done(null, payload)
  }
  // preSerialization can be an array or undefined
  routeOptions.preSerialization = [...(routeOptions.preSerialization || []), onPreSerialization]
})
```

<a name="on-register"></a>
### onRegister
Triggered when a new plugin is registered and a new encapsulation context is created. The hook will be executed **before** the registered code.<br/>
This hook can be useful if you are developing a plugin that needs to know when a plugin context is formed, and you want to operate in that specific context, thus this hook is encapsulated.<br/>
**Note:** This hook will not be called if a plugin is wrapped inside [`fastify-plugin`](https://github.com/fastify/fastify-plugin).
```js
fastify.decorate('data', [])

fastify.register(async (instance, opts) => {
  instance.data.push('hello')
  console.log(instance.data) // ['hello']

  instance.register(async (instance, opts) => {
    instance.data.push('world')
    console.log(instance.data) // ['hello', 'world']
  }, { prefix: '/hola' })
}, { prefix: '/ciao' })

fastify.register(async (instance, opts) => {
  console.log(instance.data) // []
}, { prefix: '/hello' })

fastify.addHook('onRegister', (instance, opts) => {
  // Create a new array from the old one
  // but without keeping the reference
  // allowing the user to have encapsulated
  // instances of the `data` property
  instance.data = instance.data.slice()

  // the options of the new registered instance
  console.log(opts.prefix)
})
```

<a name="scope"></a>
## Scope
Except for [onClose](#onclose), all hooks are encapsulated. This means that you can decide where your hooks should run by using `register` as explained in the [plugins guide](https://github.com/fastify/fastify/blob/master/docs/Plugins-Guide.md). If you pass a function, that function is bound to the right Fastify context and from there you have full access to the Fastify API.

```js
fastify.addHook('onRequest', function (request, reply, done) {
  const self = this // Fastify context
  done()
})
```

Note that the Fastify context in each hook is the same as the plugin where the route was registered, for example:

```js
fastify.addHook('onRequest', async function (req, reply) {
  if (req.raw.url === '/nested') {
    assert.strictEqual(this.foo, 'bar')
  } else {
    assert.strictEqual(this.foo, undefined)
  }
})

fastify.get('/', async function (req, reply) {
  assert.strictEqual(this.foo, undefined)
  return { hello: 'world' }
})

fastify.register(async function plugin (fastify, opts) {
  fastify.decorate('foo', 'bar')

  fastify.get('/nested', async function (req, reply) {
    assert.strictEqual(this.foo, 'bar')
    return { hello: 'world' }
  })
})
```

Warn: if you declare the function with an [arrow function](https://developer.mozilla.org/en-US/docs/Web/JavaScript/Reference/Functions/Arrow_functions), the `this` will not be Fastify, but the one of the current scope.

<a name="route-hooks"></a>

## Route level hooks
You can declare one or more custom [onRequest](#onRequest), [onReponse](#onResponse), [preParsing](#preParsing), [preValidation](#preValidation), [preHandler](#preHandler) and [preSerialization](#preSerialization) hook(s) that will be **unique** for the route.
If you do so, those hooks are always executed as the last hook in their category. <br/>
This can be useful if you need to implement authentication, where the [preParsing](#preParsing) or [preValidation](#preValidation) hooks are exactly what you need.
Multiple route-level hooks can also be specified as an array.

```js
fastify.addHook('onRequest', (request, reply, done) => {
  // Your code
  done()
})

fastify.addHook('onResponse', (request, reply, done) => {
  // your code
  done()
})

fastify.addHook('preParsing', (request, reply, done) => {
  // Your code
  done()
})

fastify.addHook('preValidation', (request, reply, done) => {
  // Your code
  done()
})

fastify.addHook('preHandler', (request, reply, done) => {
  // Your code
  done()
})

fastify.addHook('preSerialization', (request, reply, payload, done) => {
  // Your code
  done(null, payload)
})

fastify.route({
  method: 'GET',
  url: '/',
  schema: { ... },
  onRequest: function (request, reply, done) {
    // This hook will always be executed after the shared `onRequest` hooks
    done()
  },
  onResponse: function (request, reply, done) {
    // this hook will always be executed after the shared `onResponse` hooks
    done()
  },
  preParsing: function (request, reply, done) {
    // This hook will always be executed after the shared `preParsing` hooks
    done()
  },
  preValidation: function (request, reply, done) {
    // This hook will always be executed after the shared `preValidation` hooks
    done()
  },
  preHandler: function (request, reply, done) {
    // This hook will always be executed after the shared `preHandler` hooks
    done()
  },
  // // Example with an array. All hooks support this syntax.
  //
  // preHandler: [function (request, reply, done) {
  //   // This hook will always be executed after the shared `preHandler` hooks
  //   done()
  // }],
  preSerialization: (request, reply, payload, done) => {
    // This hook will always be executed after the shared `preSerialization` hooks
    done(null, payload)
  },
  handler: function (request, reply) {
    reply.send({ hello: 'world' })
  }
})
```

**Note**: both options also accept an array of functions.<|MERGE_RESOLUTION|>--- conflicted
+++ resolved
@@ -211,7 +211,6 @@
 *The error will be handled by [`Reply`](https://github.com/fastify/fastify/blob/master/docs/Reply.md#errors).*
 
 ### Respond to a request from a hook
-<<<<<<< HEAD
 
 If needed, you can respond to a request before you reach the route handler,
 for example when implementing an authentication hook.
@@ -228,10 +227,7 @@
 It is important to __not mix callbacks and `async`/`Promise`__, otherwise
 the hook chain will be executed twice.
 
-If you are using `onRequest` or `preHandler` use `reply.send`; if you are using a middleware, use `res.end`.
-=======
 If needed, you can respond to a request before you reach the route handler, for example when implementing an authentication hook. If you are using `onRequest` or `preHandler` use `reply.send`.
->>>>>>> 5d158f36
 
 ```js
 fastify.addHook('onRequest', (request, reply, done) => {
