{
  "name": "fastify",
<<<<<<< HEAD
  "version": "4.0.0-dev",
=======
  "version": "3.20.2",
>>>>>>> 13f2c36c
  "description": "Fast and low overhead web framework, for Node.js",
  "main": "fastify.js",
  "type": "commonjs",
  "types": "fastify.d.ts",
  "scripts": {
    "bench": "branchcmp -r 2 -g -s \"npm run benchmark\"",
    "benchmark": "npx concurrently -k -s first \"node ./examples/benchmark/simple.js\" \"npx autocannon -c 100 -d 30 -p 10 localhost:3000/\"",
    "coverage": "npm run unit -- --cov --coverage-report=html",
    "license-checker": "license-checker --production --onlyAllow=\"MIT;ISC;BSD-3-Clause;BSD-2-Clause\"",
    "lint": "npm run lint:standard && npm run lint:typescript",
    "lint:fix": "standard --fix",
    "lint:standard": "standard --verbose | snazzy",
    "lint:typescript": "eslint -c types/.eslintrc.json types/**/*.d.ts test/types/**/*.test-d.ts",
    "test": "npm run lint && npm run unit && npm run test:typescript",
    "test:ci": "npm run lint && npm run unit -- --cov --coverage-report=lcovonly && npm run test:typescript",
    "test:report": "npm run lint && npm run unit:report && npm run test:typescript",
    "test:typescript": "tsd",
    "unit": "tap -J test/*.test.js test/*/*.test.js",
    "unit:junit": "tap-mocha-reporter xunit < out.tap > test/junit-testresults.xml",
    "unit:report": "tap -J test/*.test.js test/*/*.test.js --cov --coverage-report=html --coverage-report=cobertura | tee out.tap"
  },
  "repository": {
    "type": "git",
    "url": "git+https://github.com/fastify/fastify.git"
  },
  "keywords": [
    "web",
    "framework",
    "json",
    "schema",
    "open",
    "api"
  ],
  "author": "Matteo Collina <hello@matteocollina.com>",
  "contributors": [
    {
      "name": "Tomas Della Vedova",
      "url": "http://delved.org",
      "author": true
    },
    {
      "name": "Tommaso Allevi",
      "email": "tomallevi@gmail.com"
    },
    {
      "name": "Ethan Arrowood",
      "url": "https://github.com/Ethan-Arrowood",
      "email": "ethan.arrowood@gmail.com"
    },
    {
      "name": "Dustin Deus",
      "url": "http://starptech.de",
      "email": "deusdustin@gmail.com"
    },
    {
      "name": "Ayoub El Khattabi",
      "url": "https://github.com/AyoubElk",
      "email": "elkhattabi.ayoub@gmail.com"
    },
    {
      "name": "Rafael Gonzaga",
      "email": "rafael.nunu@hotmail.com",
      "url": "https://github.com/rafaelgss"
    },
    {
      "name": "Trivikram Kamat",
      "url": "http://trivikr.github.io",
      "email": "trivikr.dev@gmail.com"
    },
    {
      "name": "Luciano Mammino",
      "url": "https://loige.co"
    },
    {
      "name": "Cemre Mengu",
      "email": "cemremengu@gmail.com"
    },
    {
      "name": "Evan Shortiss",
      "email": "evanshortiss@gmail.com"
    },
    {
      "name": "Maksim Sinik",
      "url": "https://maksim.dev"
    },
    {
      "name": "Manuel Spigolon",
      "email": "behemoth89@gmail.com"
    },
    {
      "name": "James Sumners",
      "url": "https://james.sumners.info"
    },
    {
      "name": "Denis Fäcke",
      "url": "https://github.com/SerayaEryn"
    },
    {
      "name": "Igor Savin",
      "email": "kibertoad@gmail.com",
      "url": "https://github.com/kibertoad"
    },
    {
      "name": "Vincent Le Goff",
      "email": "vince.legoff@gmail.com",
      "url": "https://github.com/zekth"
    }
  ],
  "license": "MIT",
  "bugs": {
    "url": "https://github.com/fastify/fastify/issues"
  },
  "homepage": "https://www.fastify.io/",
  "devDependencies": {
    "@fastify/ajv-compiler-8": "npm:@fastify/ajv-compiler@^2.0.0",
    "@fastify/pre-commit": "^2.0.1",
    "@hapi/joi": "^17.1.1",
    "@sinonjs/fake-timers": "^7.0.0",
    "@types/node": "^16.0.0",
    "@types/pino": "^6.0.1",
    "@typescript-eslint/eslint-plugin": "^4.5.0",
    "@typescript-eslint/parser": "^4.5.0",
    "ajv": "^6.0.0",
    "ajv-errors": "^1.0.1",
    "ajv-formats": "^2.1.1",
    "ajv-i18n": "^3.5.0",
    "ajv-merge-patch": "^4.1.0",
    "ajv-pack": "^0.3.1",
    "branch-comparer": "^1.0.2",
    "cors": "^2.8.5",
    "coveralls": "^3.1.0",
    "dns-prefetch-control": "^0.3.0",
    "eslint": "^7.11.0",
    "eslint-config-standard": "^16.0.1",
    "eslint-import-resolver-node": "^0.3.2",
    "eslint-plugin-import": "^2.20.2",
    "eslint-plugin-node": "^11.1.0",
    "eslint-plugin-promise": "^5.1.0",
    "eslint-plugin-standard": "^5.0.0",
    "fast-json-body": "^1.1.0",
    "fastify-plugin": "^3.0.0",
    "fluent-json-schema": "^3.0.0",
    "form-data": "^4.0.0",
    "frameguard": "^4.0.0",
    "h2url": "^0.2.0",
    "helmet": "^4.0.0",
    "hide-powered-by": "^1.1.0",
    "hsts": "^2.2.0",
    "http-errors": "^1.7.1",
    "ienoopen": "^1.1.0",
    "JSONStream": "^1.3.5",
    "license-checker": "^25.0.1",
    "pem": "^1.14.4",
    "proxyquire": "^2.1.3",
    "pump": "^3.0.0",
    "send": "^0.17.1",
    "serve-static": "^1.14.1",
    "simple-get": "^4.0.0",
    "snazzy": "^9.0.0",
    "split2": "^3.1.1",
    "standard": "^16.0.1",
    "tap": "^15.0.5",
    "tap-mocha-reporter": "^5.0.1",
    "then-sleep": "^1.0.1",
    "tsd": "^0.17.0",
    "typescript": "^4.0.2",
    "undici": "^3.3.5",
    "x-xss-protection": "^2.0.0",
    "yup": "^0.32.0"
  },
  "dependencies": {
    "@fastify/ajv-compiler": "^1.0.0",
    "abstract-logging": "^2.0.0",
    "avvio": "fastify/avvio#next",
    "fast-json-stringify": "^2.5.2",
    "fastify-error": "^0.3.0",
    "fastify-warning": "^0.2.0",
    "find-my-way": "^4.1.0",
    "light-my-request": "^4.2.0",
    "pino": "^6.13.0",
    "proxy-addr": "^2.0.7",
    "readable-stream": "^3.4.0",
    "rfdc": "^1.1.4",
    "secure-json-parse": "^2.0.0",
    "semver": "^7.3.2",
    "tiny-lru": "^7.0.0"
  },
  "standard": {
    "ignore": [
      "lib/configValidator.js",
      "fastify.d.ts",
      "types/*",
      "test/types/*"
    ]
  },
  "tsd": {
    "directory": "test/types"
  }
}<|MERGE_RESOLUTION|>--- conflicted
+++ resolved
@@ -1,10 +1,6 @@
 {
   "name": "fastify",
-<<<<<<< HEAD
   "version": "4.0.0-dev",
-=======
-  "version": "3.20.2",
->>>>>>> 13f2c36c
   "description": "Fast and low overhead web framework, for Node.js",
   "main": "fastify.js",
   "type": "commonjs",
