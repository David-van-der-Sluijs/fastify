'use strict'

const fastClone = require('rfdc')({ circles: false, proto: true })
<<<<<<< HEAD
=======
const { kSchemaVisited } = require('./symbols')
>>>>>>> 9b533f50
const kFluentSchema = Symbol.for('fluent-schema-object')

const {
  codes: {
    FST_ERR_SCH_MISSING_ID,
    FST_ERR_SCH_ALREADY_PRESENT,
<<<<<<< HEAD
=======
    FST_ERR_SCH_NOT_PRESENT,
>>>>>>> 9b533f50
    FST_ERR_SCH_DUPLICATE
  }
} = require('./errors')

function Schemas () {
  this.store = {}
}

<<<<<<< HEAD
Schemas.prototype.add = function (inputSchema) {
=======
Schemas.prototype.add = function (inputSchema, refResolver) {
>>>>>>> 9b533f50
  var schema = fastClone((inputSchema.isFluentSchema || inputSchema[kFluentSchema])
    ? inputSchema.valueOf()
    : inputSchema
  )
<<<<<<< HEAD

  // devs can add schemas without $id, but with $def instead
  const id = schema.$id
  if (!id) {
=======
  const id = schema.$id
  if (id === undefined) {
>>>>>>> 9b533f50
    throw new FST_ERR_SCH_MISSING_ID()
  }

  if (this.store[id]) {
    throw new FST_ERR_SCH_ALREADY_PRESENT(id)
  }

<<<<<<< HEAD
  this.store[id] = schema
}

Schemas.prototype.getSchemas = function () {
  return Object.assign({}, this.store)
}

Schemas.prototype.getSchema = function (schemaId) {
  return this.store[schemaId]
}

function normalizeSchema (routeSchemas) {
=======
  this.store[id] = this.resolveRefs(schema, true, refResolver)
}

Schemas.prototype.resolve = function (id) {
  if (this.store[id] === undefined) {
    throw new FST_ERR_SCH_NOT_PRESENT(id)
  }
  return Object.assign({}, this.store[id])
}

Schemas.prototype.resolveRefs = function (routeSchemas, dontClearId, refResolver) {
  if (routeSchemas[kSchemaVisited]) {
    return routeSchemas
  }

>>>>>>> 9b533f50
  // alias query to querystring schema
  if (routeSchemas.query) {
    // check if our schema has both querystring and query
    if (routeSchemas.querystring) {
      throw new FST_ERR_SCH_DUPLICATE('querystring')
    }
    routeSchemas.querystring = routeSchemas.query
  }

<<<<<<< HEAD
  generateFluentSchema(routeSchemas)

=======
>>>>>>> 9b533f50
  // let's check if our schemas have a custom prototype
  for (const key of ['headers', 'querystring', 'params', 'body']) {
    if (typeof routeSchemas[key] === 'object' && Object.getPrototypeOf(routeSchemas[key]) !== Object.prototype) {
      return routeSchemas
    }
  }

<<<<<<< HEAD
  if (routeSchemas.body) {
    routeSchemas.body = getSchemaAnyway(routeSchemas.body)
=======
  // See issue https://github.com/fastify/fastify/issues/1767
  const cachedSchema = Object.assign({}, routeSchemas)

  try {
    // this will work only for standard json schemas
    // other compilers such as Joi will fail
    this.traverse(routeSchemas, refResolver)

    // when a plugin uses the 'skip-override' and call addSchema
    // the same JSON will be pass throug all the avvio tree. In this case
    // it is not possible clean the id. The id will be cleared
    // in the startup phase by the call of validation.js. Details PR #1496
    if (dontClearId !== true) {
      this.cleanId(routeSchemas)
    }
  } catch (err) {
    // if we have failed because `resolve` has thrown
    // let's rethrow the error and let avvio handle it
    if (/FST_ERR_SCH_*/.test(err.code)) throw err

    // otherwise, the schema must not be a JSON schema
    // so we let the user configured schemaCompiler handle it
    return cachedSchema
>>>>>>> 9b533f50
  }

  if (routeSchemas.headers) {
    routeSchemas.headers = getSchemaAnyway(routeSchemas.headers)
  }

  if (routeSchemas.querystring) {
    routeSchemas.querystring = getSchemaAnyway(routeSchemas.querystring)
  }

  if (routeSchemas.params) {
    routeSchemas.params = getSchemaAnyway(routeSchemas.params)
  }

  if (routeSchemas.response) {
    Object.keys(routeSchemas.response).forEach(code => {
      routeSchemas.response[code] = getSchemaAnyway(routeSchemas.response[code])
    })
  }

  routeSchemas[kSchemaVisited] = true
  return routeSchemas
}

<<<<<<< HEAD
function generateFluentSchema (schema) {
  ;['params', 'body', 'querystring', 'query', 'headers'].forEach(key => {
    if (schema[key] && (schema[key].isFluentSchema || schema[key][kFluentSchema])) {
      schema[key] = schema[key].valueOf()
=======
Schemas.prototype.traverse = function (schema, refResolver) {
  for (var key in schema) {
    // resolve the `sharedSchemaId#' only if is not a standard $ref JSON Pointer
    if (typeof schema[key] === 'string' && key !== '$schema' && key !== '$ref' && schema[key].slice(-1) === '#') {
      schema[key] = this.resolve(schema[key].slice(0, -1))
    } else if (key === '$ref' && refResolver) {
      const refValue = schema[key]

      const framePos = refValue.indexOf('#')
      const refId = framePos >= 0 ? refValue.slice(0, framePos) : refValue
      if (refId.length > 0 && !this.store[refId]) {
        const resolvedSchema = refResolver(refId)
        if (resolvedSchema) {
          this.add(resolvedSchema, refResolver)
        }
      }
    }

    if (schema[key] !== null && typeof schema[key] === 'object' &&
    (key !== 'enum' || (key === 'enum' && schema.type !== 'string'))) {
      // don't traverse non-object values and the `enum` keyword when used for string type
      this.traverse(schema[key], refResolver)
>>>>>>> 9b533f50
    }
  })

  if (schema.response) {
    Object.keys(schema.response).forEach(code => {
      if (schema.response[code].isFluentSchema || schema.response[code][kFluentSchema]) {
        schema.response[code] = schema.response[code].valueOf()
      }
    })
  }
}

<<<<<<< HEAD
function getSchemaAnyway (schema) {
  if (schema.$ref || schema.oneOf || schema.allOf || schema.anyOf || schema.$merge || schema.$patch) return schema
  if (!schema.type && !schema.properties) {
=======
Schemas.prototype.getSchemaAnyway = function (schema) {
  if (schema.oneOf || schema.allOf || schema.anyOf || schema.$merge || schema.$patch) return schema
  if (!schema.type || !schema.properties) {
>>>>>>> 9b533f50
    return {
      type: 'object',
      properties: schema
    }
  }
  return schema
}

<<<<<<< HEAD
=======
Schemas.prototype.getSchemas = function () {
  return Object.assign({}, this.store)
}

Schemas.prototype.getJsonSchemas = function (options) {
  const store = this.getSchemas()
  const schemasArray = Object.keys(store).map(schemaKey => {
    // if the shared-schema "replace-way" has been used, the $id field has been removed
    if (store[schemaKey].$id === undefined) {
      store[schemaKey].$id = schemaKey
    }
    return store[schemaKey]
  })

  if (options && options.onlyAbsoluteUri === true) {
    // the caller wants only the absolute URI (without the shared schema - "replace-way" usage)
    return schemasArray.filter(_ => !/^\w*$/g.test(_.$id))
  }
  return schemasArray
}

>>>>>>> 9b533f50
function buildSchemas (s) {
  const schema = new Schemas()
  Object.values(s.getSchemas()).forEach(_ => schema.add(_))
  return schema
}

module.exports = {
  Schemas,
  buildSchemas,
  normalizeSchema
}<|MERGE_RESOLUTION|>--- conflicted
+++ resolved
@@ -1,20 +1,13 @@
 'use strict'
 
 const fastClone = require('rfdc')({ circles: false, proto: true })
-<<<<<<< HEAD
-=======
 const { kSchemaVisited } = require('./symbols')
->>>>>>> 9b533f50
 const kFluentSchema = Symbol.for('fluent-schema-object')
 
 const {
   codes: {
     FST_ERR_SCH_MISSING_ID,
     FST_ERR_SCH_ALREADY_PRESENT,
-<<<<<<< HEAD
-=======
-    FST_ERR_SCH_NOT_PRESENT,
->>>>>>> 9b533f50
     FST_ERR_SCH_DUPLICATE
   }
 } = require('./errors')
@@ -23,24 +16,15 @@
   this.store = {}
 }
 
-<<<<<<< HEAD
 Schemas.prototype.add = function (inputSchema) {
-=======
-Schemas.prototype.add = function (inputSchema, refResolver) {
->>>>>>> 9b533f50
   var schema = fastClone((inputSchema.isFluentSchema || inputSchema[kFluentSchema])
     ? inputSchema.valueOf()
     : inputSchema
   )
-<<<<<<< HEAD
 
   // devs can add schemas without $id, but with $def instead
   const id = schema.$id
   if (!id) {
-=======
-  const id = schema.$id
-  if (id === undefined) {
->>>>>>> 9b533f50
     throw new FST_ERR_SCH_MISSING_ID()
   }
 
@@ -48,7 +32,6 @@
     throw new FST_ERR_SCH_ALREADY_PRESENT(id)
   }
 
-<<<<<<< HEAD
   this.store[id] = schema
 }
 
@@ -61,23 +44,10 @@
 }
 
 function normalizeSchema (routeSchemas) {
-=======
-  this.store[id] = this.resolveRefs(schema, true, refResolver)
-}
-
-Schemas.prototype.resolve = function (id) {
-  if (this.store[id] === undefined) {
-    throw new FST_ERR_SCH_NOT_PRESENT(id)
-  }
-  return Object.assign({}, this.store[id])
-}
-
-Schemas.prototype.resolveRefs = function (routeSchemas, dontClearId, refResolver) {
   if (routeSchemas[kSchemaVisited]) {
     return routeSchemas
   }
 
->>>>>>> 9b533f50
   // alias query to querystring schema
   if (routeSchemas.query) {
     // check if our schema has both querystring and query
@@ -87,11 +57,8 @@
     routeSchemas.querystring = routeSchemas.query
   }
 
-<<<<<<< HEAD
   generateFluentSchema(routeSchemas)
 
-=======
->>>>>>> 9b533f50
   // let's check if our schemas have a custom prototype
   for (const key of ['headers', 'querystring', 'params', 'body']) {
     if (typeof routeSchemas[key] === 'object' && Object.getPrototypeOf(routeSchemas[key]) !== Object.prototype) {
@@ -99,34 +66,8 @@
     }
   }
 
-<<<<<<< HEAD
   if (routeSchemas.body) {
     routeSchemas.body = getSchemaAnyway(routeSchemas.body)
-=======
-  // See issue https://github.com/fastify/fastify/issues/1767
-  const cachedSchema = Object.assign({}, routeSchemas)
-
-  try {
-    // this will work only for standard json schemas
-    // other compilers such as Joi will fail
-    this.traverse(routeSchemas, refResolver)
-
-    // when a plugin uses the 'skip-override' and call addSchema
-    // the same JSON will be pass throug all the avvio tree. In this case
-    // it is not possible clean the id. The id will be cleared
-    // in the startup phase by the call of validation.js. Details PR #1496
-    if (dontClearId !== true) {
-      this.cleanId(routeSchemas)
-    }
-  } catch (err) {
-    // if we have failed because `resolve` has thrown
-    // let's rethrow the error and let avvio handle it
-    if (/FST_ERR_SCH_*/.test(err.code)) throw err
-
-    // otherwise, the schema must not be a JSON schema
-    // so we let the user configured schemaCompiler handle it
-    return cachedSchema
->>>>>>> 9b533f50
   }
 
   if (routeSchemas.headers) {
@@ -151,35 +92,10 @@
   return routeSchemas
 }
 
-<<<<<<< HEAD
 function generateFluentSchema (schema) {
   ;['params', 'body', 'querystring', 'query', 'headers'].forEach(key => {
     if (schema[key] && (schema[key].isFluentSchema || schema[key][kFluentSchema])) {
       schema[key] = schema[key].valueOf()
-=======
-Schemas.prototype.traverse = function (schema, refResolver) {
-  for (var key in schema) {
-    // resolve the `sharedSchemaId#' only if is not a standard $ref JSON Pointer
-    if (typeof schema[key] === 'string' && key !== '$schema' && key !== '$ref' && schema[key].slice(-1) === '#') {
-      schema[key] = this.resolve(schema[key].slice(0, -1))
-    } else if (key === '$ref' && refResolver) {
-      const refValue = schema[key]
-
-      const framePos = refValue.indexOf('#')
-      const refId = framePos >= 0 ? refValue.slice(0, framePos) : refValue
-      if (refId.length > 0 && !this.store[refId]) {
-        const resolvedSchema = refResolver(refId)
-        if (resolvedSchema) {
-          this.add(resolvedSchema, refResolver)
-        }
-      }
-    }
-
-    if (schema[key] !== null && typeof schema[key] === 'object' &&
-    (key !== 'enum' || (key === 'enum' && schema.type !== 'string'))) {
-      // don't traverse non-object values and the `enum` keyword when used for string type
-      this.traverse(schema[key], refResolver)
->>>>>>> 9b533f50
     }
   })
 
@@ -192,15 +108,9 @@
   }
 }
 
-<<<<<<< HEAD
 function getSchemaAnyway (schema) {
   if (schema.$ref || schema.oneOf || schema.allOf || schema.anyOf || schema.$merge || schema.$patch) return schema
   if (!schema.type && !schema.properties) {
-=======
-Schemas.prototype.getSchemaAnyway = function (schema) {
-  if (schema.oneOf || schema.allOf || schema.anyOf || schema.$merge || schema.$patch) return schema
-  if (!schema.type || !schema.properties) {
->>>>>>> 9b533f50
     return {
       type: 'object',
       properties: schema
@@ -209,30 +119,6 @@
   return schema
 }
 
-<<<<<<< HEAD
-=======
-Schemas.prototype.getSchemas = function () {
-  return Object.assign({}, this.store)
-}
-
-Schemas.prototype.getJsonSchemas = function (options) {
-  const store = this.getSchemas()
-  const schemasArray = Object.keys(store).map(schemaKey => {
-    // if the shared-schema "replace-way" has been used, the $id field has been removed
-    if (store[schemaKey].$id === undefined) {
-      store[schemaKey].$id = schemaKey
-    }
-    return store[schemaKey]
-  })
-
-  if (options && options.onlyAbsoluteUri === true) {
-    // the caller wants only the absolute URI (without the shared schema - "replace-way" usage)
-    return schemasArray.filter(_ => !/^\w*$/g.test(_.$id))
-  }
-  return schemasArray
-}
-
->>>>>>> 9b533f50
 function buildSchemas (s) {
   const schema = new Schemas()
   Object.values(s.getSchemas()).forEach(_ => schema.add(_))
