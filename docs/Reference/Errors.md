--- conflicted
+++ resolved
@@ -44,6 +44,9 @@
     - [FST_ERR_HOOK_TIMEOUT](#fst_err_hook_timeout)
     - [FST_ERR_LOG_INVALID_DESTINATION](#fst_err_log_invalid_destination)
     - [FST_ERR_LOG_INVALID_LOGGER](#fst_err_log_invalid_logger)
+    - [FST_ERR_LOG_INVALID_LOGGER_INSTANCE](#fst_err_log_invalid_logger_instance)
+    - [FST_ERR_LOG_INVALID_LOGGER_CONFIG](#fst_err_log_invalid_logger_config)
+    - [FST_ERR_LOG_LOGGER_AND_LOGGER_INSTANCE_PROVIDED](#fst_err_log_logger_and_logger_instance_provided)
     - [FST_ERR_REP_INVALID_PAYLOAD_TYPE](#fst_err_rep_invalid_payload_type)
     - [FST_ERR_REP_ALREADY_SENT](#fst_err_rep_already_sent)
     - [FST_ERR_REP_SENT_VALUE](#fst_err_rep_sent_value)
@@ -69,7 +72,6 @@
     - [FST_ERR_DUPLICATED_ROUTE](#fst_err_duplicated_route)
     - [FST_ERR_BAD_URL](#fst_err_bad_url)
     - [FST_ERR_ASYNC_CONSTRAINT](#fst_err_async_constraint)
-    - [FST_ERR_DEFAULT_ROUTE_INVALID_TYPE](#fst_err_default_route_invalid_type)
     - [FST_ERR_INVALID_URL](#fst_err_invalid_url)
     - [FST_ERR_ROUTE_OPTIONS_NOT_OBJ](#fst_err_route_options_not_obj)
     - [FST_ERR_ROUTE_DUPLICATED_HANDLER](#fst_err_route_duplicated_handler)
@@ -89,6 +91,7 @@
     - [FST_ERR_PARENT_PLUGIN_BOOTED](#fst_err_parent_plugin_booted)
     - [FST_ERR_PLUGIN_TIMEOUT](#fst_err_plugin_timeout)
     - [FST_ERR_PLUGIN_NOT_PRESENT_IN_INSTANCE](#fst_err_plugin_not_present_in_instance)
+    - [FST_ERR_PLUGIN_INVALID_ASYNC_HANDLER](#fst_err_plugin_invalid_async_handler)
     - [FST_ERR_VALIDATION](#fst_err_validation)
     - [FST_ERR_LISTEN_OPTIONS_INVALID](#fst_err_listen_options_invalid)
 
@@ -217,423 +220,6 @@
 })
 ```
 
-<<<<<<< HEAD
-#### FST_ERR_NOT_FOUND
-<a id="FST_ERR_NOT_FOUND"></a>
-
-404 Not Found.
-
-#### FST_ERR_OPTIONS_NOT_OBJ
-<a id="FST_ERR_OPTIONS_NOT_OBJ"></a>
-
-Fastify options must be an object.
-
-#### FST_ERR_QSP_NOT_FN
-<a id="FST_ERR_QSP_NOT_FN"></a>
-
-QueryStringParser option should be a function.
-
-#### FST_ERR_SCHEMA_CONTROLLER_BUCKET_OPT_NOT_FN
-<a id="FST_ERR_SCHEMA_CONTROLLER_BUCKET_OPT_NOT_FN"></a>
-
-SchemaController.bucket option should be a function.
-
-#### FST_ERR_SCHEMA_ERROR_FORMATTER_NOT_FN
-<a id="FST_ERR_SCHEMA_ERROR_FORMATTER_NOT_FN"></a>
-
-SchemaErrorFormatter option should be a non async function.
-
-#### FST_ERR_AJV_CUSTOM_OPTIONS_OPT_NOT_OBJ
-<a id="FST_ERR_AJV_CUSTOM_OPTIONS_OPT_NOT_OBJ"></a>
-
-ajv.customOptions option should be an object.
-
-#### FST_ERR_AJV_CUSTOM_OPTIONS_OPT_NOT_ARR
-<a id="FST_ERR_AJV_CUSTOM_OPTIONS_OPT_NOT_ARR"></a>
-
-ajv.plugins option should be an array.
-
-#### FST_ERR_VERSION_CONSTRAINT_NOT_STR
-<a id="FST_ERR_VERSION_CONSTRAINT_NOT_STR"></a>
-
-Version constraint should be a string.
-
-#### FST_ERR_CTP_ALREADY_PRESENT
-<a id="FST_ERR_CTP_ALREADY_PRESENT"></a>
-
-The parser for this content type was already registered.
-
-#### FST_ERR_CTP_INVALID_TYPE
-<a id="FST_ERR_CTP_INVALID_TYPE"></a>
-
-The `Content-Type` should be a string.
-
-#### FST_ERR_CTP_EMPTY_TYPE
-<a id="FST_ERR_CTP_EMPTY_TYPE"></a>
-
-The content type cannot be an empty string.
-
-#### FST_ERR_CTP_INVALID_HANDLER
-<a id="FST_ERR_CTP_INVALID_HANDLER"></a>
-
-An invalid handler was passed for the content type.
-
-#### FST_ERR_CTP_INVALID_PARSE_TYPE
-<a id="FST_ERR_CTP_INVALID_PARSE_TYPE"></a>
-
-The provided parse type is not supported. Accepted values are `string` or
-`buffer`.
-
-#### FST_ERR_CTP_BODY_TOO_LARGE
-<a id="FST_ERR_CTP_BODY_TOO_LARGE"></a>
-
-The request body is larger than the provided limit.
-
-This setting can be defined in the Fastify server instance:
-[`bodyLimit`](./Server.md#bodylimit)
-
-#### FST_ERR_CTP_INVALID_MEDIA_TYPE
-<a id="FST_ERR_CTP_INVALID_MEDIA_TYPE"></a>
-
-The received media type is not supported (i.e. there is no suitable
-`Content-Type` parser for it).
-
-#### FST_ERR_CTP_INVALID_CONTENT_LENGTH
-<a id="FST_ERR_CTP_INVALID_CONTENT_LENGTH"></a>
-
-Request body size did not match `Content-Length`.
-
-#### FST_ERR_CTP_EMPTY_JSON_BODY
-<a id="FST_ERR_CTP_EMPTY_JSON_BODY"></a>
-
-Body cannot be empty when content-type is set to `application/json`.
-
-#### FST_ERR_CTP_INSTANCE_ALREADY_STARTED
-<a id="FST_ERR_CTP_INSTANCE_ALREADY_STARTED"></a>
-
-Fastify is already started.
-
-#### FST_ERR_INSTANCE_ALREADY_LISTENING
-<a id="FST_ERR_INSTANCE_ALREADY_LISTENING"></a>
-
-Fastify instance is already listening.
-
-#### FST_ERR_DEC_ALREADY_PRESENT
-<a id="FST_ERR_DEC_ALREADY_PRESENT"></a>
-
-A decorator with the same name is already registered.
-
-#### FST_ERR_DEC_DEPENDENCY_INVALID_TYPE
-<a id="FST_ERR_DEC_DEPENDENCY_INVALID_TYPE"></a>
-
-The dependencies of decorator must be of type `Array`.
-
-#### FST_ERR_DEC_MISSING_DEPENDENCY
-<a id="FST_ERR_DEC_MISSING_DEPENDENCY"></a>
-
-The decorator cannot be registered due to a missing dependency.
-
-#### FST_ERR_DEC_AFTER_START
-<a id="FST_ERR_DEC_AFTER_START"></a>
-
-The decorator cannot be added after start.
-
-#### FST_ERR_HOOK_INVALID_TYPE
-<a id="FST_ERR_HOOK_INVALID_TYPE"></a>
-
-The hook name must be a string.
-
-#### FST_ERR_HOOK_INVALID_HANDLER
-<a id="FST_ERR_HOOK_INVALID_HANDLER"></a>
-
-The hook callback must be a function.
-
-#### FST_ERR_HOOK_INVALID_ASYNC_HANDLER
-<a id="FST_ERR_HOOK_INVALID_ASYNC_HANDLER"></a>
-
-Async function has too many arguments. Async hooks should not use the `done` argument.
-
-#### FST_ERR_HOOK_NOT_SUPPORTED
-<a id="FST_ERR_HOOK_NOT_SUPPORTED"></a>
-
-The hook is not supported.
-
-#### FST_ERR_MISSING_MIDDLEWARE
-<a id="FST_ERR_MISSING_MIDDLEWARE"></a>
-
-You must register a plugin for handling middlewares,
-visit [`Middleware`](./Middleware.md) for more info.
-
-#### FST_ERR_HOOK_TIMEOUT
-<a id="FST_ERR_HOOK_TIMEOUT"></a>
-
-A callback for a hook timed out
-
-#### FST_ERR_LOG_INVALID_DESTINATION
-<a id="FST_ERR_LOG_INVALID_DESTINATION"></a>
-
-The logger accepts either a `'stream'` or a `'file'` as the destination.
-
-#### FST_ERR_LOG_INVALID_LOGGER
-<a id="FST_ERR_LOG_INVALID_LOGGER"></a>
-
-The logger should have all these methods: `'info'`, `'error'`,
-`'debug'`, `'fatal'`, `'warn'`, `'trace'`, `'child'`.
-
-#### FST_ERR_LOG_INVALID_LOGGER_INSTANCE
-<a id="FST_ERR_LOG_INVALID_LOGGER_INSTANCE"></a>
-
-The loggerInstance only accepts a logger instance, not a configuration object. 
-
-#### FST_ERR_LOG_INVALID_LOGGER_CONFIG
-<a id="FST_ERR_LOG_INVALID_LOGGER_CONFIG"></a>
-
-The logger option only accepts a configuration object, not a logger instance. 
-To pass an instance, use `'loggerInstance'` instead.
-
-#### FST_ERR_LOG_LOGGER_AND_LOGGER_INSTANCE_PROVIDED
-<a id="FST_ERR_LOG_LOGGER_AND_LOGGER_INSTANCE_PROVIDED"></a>
-
-You cannot provide both `'logger'` and `'loggerInstance'`. Please provide 
-only one option.
-
-#### FST_ERR_REP_INVALID_PAYLOAD_TYPE
-<a id="FST_ERR_REP_INVALID_PAYLOAD_TYPE"></a>
-
-Reply payload can be either a `string` or a `Buffer`.
-
-#### FST_ERR_REP_ALREADY_SENT
-<a id="FST_ERR_REP_ALREADY_SENT"></a>
-
-A response was already sent.
-
-#### FST_ERR_REP_SENT_VALUE
-<a id="FST_ERR_REP_SENT_VALUE"></a>
-
-The only possible value for `reply.sent` is `true`.
-
-#### FST_ERR_SEND_INSIDE_ONERR
-<a id="FST_ERR_SEND_INSIDE_ONERR"></a>
-
-You cannot use `send` inside the `onError` hook.
-
-#### FST_ERR_SEND_UNDEFINED_ERR
-<a id="FST_ERR_SEND_UNDEFINED_ERR"></a>
-
-Undefined error has occurred.
-
-#### FST_ERR_BAD_STATUS_CODE
-<a id="FST_ERR_BAD_STATUS_CODE"></a>
-
-Called `reply` with an invalid status code.
-
-#### FST_ERR_BAD_TRAILER_NAME
-<a id="FST_ERR_BAD_TRAILER_NAME"></a>
-
-Called `reply.trailer` with an invalid header name.
-
-#### FST_ERR_BAD_TRAILER_VALUE
-<a id="FST_ERR_BAD_TRAILER_VALUE"></a>
-
-Called `reply.trailer` with an invalid type. Expected a function.
-
-#### FST_ERR_FAILED_ERROR_SERIALIZATION
-<a id="FST_ERR_FAILED_ERROR_SERIALIZATION"></a>
-
-Failed to serialize an error.
-
-#### FST_ERR_MISSING_SERIALIZATION_FN
-<a id="FST_ERR_MISSING_SERIALIZATION_FN"></a>
-
-Missing serialization function.
-
-#### FST_ERR_MISSING_CONTENTTYPE_SERIALIZATION_FN
-<a id="FST_ERR_MISSING_CONTENTTYPE_SERIALIZATION_FN"></a>
-
-Missing serialization function.
-
-#### FST_ERR_REQ_INVALID_VALIDATION_INVOCATION
-<a id="FST_ERR_REQ_INVALID_VALIDATION_INVOCATION"></a>
-
-Invalid validation invocation. Missing validation function for
-HTTP part nor schema provided.
-
-#### FST_ERR_SCH_MISSING_ID
-<a id="FST_ERR_SCH_MISSING_ID"></a>
-
-The schema provided does not have `$id` property.
-
-#### FST_ERR_SCH_ALREADY_PRESENT
-<a id="FST_ERR_SCH_ALREADY_PRESENT"></a>
-
-A schema with the same `$id` already exists.
-
-#### FST_ERR_SCH_CONTENT_MISSING_SCHEMA
-<a id="FST_ERR_SCH_CONTENT_MISSING_SCHEMA"></a>
-
-A schema is missing for the corresponding content type.
-
-#### FST_ERR_SCH_DUPLICATE
-<a id="FST_ERR_SCH_DUPLICATE"></a>
-
-Schema with the same `$id` already present!
-
-#### FST_ERR_SCH_VALIDATION_BUILD
-<a id="FST_ERR_SCH_VALIDATION_BUILD"></a>
-
-The JSON schema provided for validation to a route is not valid.
-
-#### FST_ERR_SCH_SERIALIZATION_BUILD
-<a id="FST_ERR_SCH_SERIALIZATION_BUILD"></a>
-
-The JSON schema provided for serialization of a route response is not valid.
-
-#### FST_ERR_SCH_RESPONSE_SCHEMA_NOT_NESTED_2XX
-<a id="FST_ERR_SCH_RESPONSE_SCHEMA_NOT_NESTED_2XX"></a>
-
-Response schemas should be nested under a valid status code (2XX).
-
-#### FST_ERR_HTTP2_INVALID_VERSION
-<a id="FST_ERR_HTTP2_INVALID_VERSION"></a>
-
-HTTP2 is available only from node >= 8.8.1.
-
-#### FST_ERR_INIT_OPTS_INVALID
-<a id="FST_ERR_INIT_OPTS_INVALID"></a>
-
-Invalid initialization options.
-
-#### FST_ERR_FORCE_CLOSE_CONNECTIONS_IDLE_NOT_AVAILABLE
-<a id="FST_ERR_FORCE_CLOSE_CONNECTIONS_IDLE_NOT_AVAILABLE"></a>
-
-Cannot set forceCloseConnections to `idle` as your HTTP server
-does not support `closeIdleConnections` method.
-
-#### FST_ERR_DUPLICATED_ROUTE
-<a id="FST_ERR_DUPLICATED_ROUTE"></a>
-
-The HTTP method already has a registered controller for that URL
-
-#### FST_ERR_BAD_URL
-<a id="FST_ERR_BAD_URL"></a>
-
-The router received an invalid url.
-
-#### FST_ERR_ASYNC_CONSTRAINT
-<a id="FST_ERR_ASYNC_CONSTRAINT"></a>
-
-The router received an error when using asynchronous constraints.
-
-#### FST_ERR_INVALID_URL
-<a id="FST_ERR_INVALID_URL"></a>
-
-URL must be a string.
-
-#### FST_ERR_ROUTE_OPTIONS_NOT_OBJ
-<a id="FST_ERR_ROUTE_OPTIONS_NOT_OBJ"></a>
-
-Options for the route must be an object.
-
-#### FST_ERR_ROUTE_DUPLICATED_HANDLER
-<a id="FST_ERR_ROUTE_DUPLICATED_HANDLER"></a>
-
-Duplicate handler for the route is not allowed.
-
-#### FST_ERR_ROUTE_HANDLER_NOT_FN
-<a id="FST_ERR_ROUTE_HANDLER_NOT_FN"></a>
-
-Handler for the route must be a function.
-
-#### FST_ERR_ROUTE_MISSING_HANDLER
-<a id="FST_ERR_ROUTE_MISSING_HANDLER"></a>
-
-Missing handler function for the route.
-
-#### FST_ERR_ROUTE_METHOD_INVALID
-<a id="FST_ERR_ROUTE_METHOD_INVALID"></a>
-
-Method is not a valid value.
-
-#### FST_ERR_ROUTE_METHOD_NOT_SUPPORTED
-<a id="FST_ERR_ROUTE_METHOD_NOT_SUPPORTED"></a>
-
-Method is not supported for the route.
-
-#### FST_ERR_ROUTE_BODY_VALIDATION_SCHEMA_NOT_SUPPORTED
-<a id="FST_ERR_ROUTE_BODY_VALIDATION_SCHEMA_NOT_SUPPORTED"></a>
-
-Body validation schema route is not supported.
-
-#### FST_ERR_ROUTE_BODY_LIMIT_OPTION_NOT_INT
-<a id="FST_ERR_ROUTE_BODY_LIMIT_OPTION_NOT_INT"></a>
-
-BodyLimit option must be an integer.
-
-#### FST_ERR_ROUTE_REWRITE_NOT_STR
-<a id="FST_ERR_ROUTE_REWRITE_NOT_STR"></a>
-
-Rewrite url needs to be of type "string".
-
-#### FST_ERR_REOPENED_CLOSE_SERVER
-<a id="FST_ERR_REOPENED_CLOSE_SERVER"></a>
-
-Fastify has already been closed and cannot be reopened.
-
-#### FST_ERR_REOPENED_SERVER
-<a id="FST_ERR_REOPENED_SERVER"></a>
-
-Fastify is already listening.
-
-#### FST_ERR_PLUGIN_VERSION_MISMATCH
-<a id="FST_ERR_PLUGIN_VERSION_MISMATCH"></a>
-
-Installed Fastify plugin mismatched expected version.
-
-#### FST_ERR_PLUGIN_CALLBACK_NOT_FN
-<a id="FST_ERR_PLUGIN_CALLBACK_NOT_FN"></a>
-
-Callback for a hook is not a function (mapped directly from `avvio`)
-
-#### FST_ERR_PLUGIN_NOT_VALID
-<a id="FST_ERR_PLUGIN_NOT_VALID"></a>
-
-Plugin must be a function or a promise.
-
-#### FST_ERR_ROOT_PLG_BOOTED
-<a id="FST_ERR_ROOT_PLG_BOOTED"></a>
-
-Root plugin has already booted (mapped directly from `avvio`)
-
-#### FST_ERR_PARENT_PLUGIN_BOOTED
-<a id="FST_ERR_PARENT_PLUGIN_BOOTED"></a>
-
-Impossible to load plugin because the parent (mapped directly from `avvio`)
-
-#### FST_ERR_PLUGIN_TIMEOUT
-<a id="FST_ERR_PLUGIN_TIMEOUT"></a>
-
-Plugin did not start in time. Default timeout (in milliseconds): `10000`
-
-#### FST_ERR_PLUGIN_NOT_PRESENT_IN_INSTANCE
-<a id="FST_ERR_PLUGIN_NOT_PRESENT_IN_INSTANCE"></a>
-
-The decorator is not present in the instance.
-
-#### FST_ERR_PLUGIN_INVALID_ASYNC_HANDLER
-<a id="FST_ERR_PLUGIN_INVALID_ASYNC_HANDLER"></a>
-
-The plugin being registered mixes async and callback styles.
-
-#### FST_ERR_VALIDATION
-<a id="FST_ERR_VALIDATION"></a>
-
-The Request failed the payload validation.
-
-#### FST_ERR_LISTEN_OPTIONS_INVALID
-<a id="FST_ERR_LISTEN_OPTIONS_INVALID"></a>
-
-Invalid listen options.
-=======
 Below is a table with all the error codes that Fastify uses.
 
 | Code | Description | How to solve | Discussion |
@@ -669,6 +255,9 @@
 | <a id="fst_err_hook_timeout">FST_ERR_HOOK_TIMEOUT</a> | A callback for a hook timed out. | Increase the timeout for the hook. | [#3106](https://github.com/fastify/fastify/pull/3106) |
 | <a id="fst_err_log_invalid_destination">FST_ERR_LOG_INVALID_DESTINATION</a> | The logger does not accept the specified destination. | Use a `'stream'` or a `'file'` as the destination. | [#1168](https://github.com/fastify/fastify/pull/1168) |
 | <a id="fst_err_log_invalid_logger">FST_ERR_LOG_INVALID_LOGGER</a> | The logger should have all these methods: `'info'`, `'error'`, `'debug'`, `'fatal'`, `'warn'`, `'trace'`, `'child'`. | Use a logger with all the required methods. | [#4520](https://github.com/fastify/fastify/pull/4520) |
+| <a id="fst_err_log_invalid_logger_instance">FST_ERR_LOG_INVALID_LOGGER_INSTANCE</a> | The `loggerInstance` only accepts a logger instance, not a configuration object. | To pass a configuration object, use `'logger'` instead. | [#5020](https://github.com/fastify/fastify/pull/5020) |
+| <a id="fst_err_log_invalid_logger_config">FST_ERR_LOG_INVALID_LOGGER_CONFIG</a> | The logger option only accepts a configuration object, not a logger instance. | To pass an instance, use `'loggerInstance'` instead.  | [#5020](https://github.com/fastify/fastify/pull/5020) |
+| <a id="fst_err_log_logger_and_logger_instance_provided">FST_ERR_LOG_LOGGER_AND_LOGGER_INSTANCE_PROVIDED</a> | You cannot provide both `'logger'` and `'loggerInstance'`. | Please provide only one option.  | [#5020](https://github.com/fastify/fastify/pull/5020) |
 | <a id="fst_err_rep_invalid_payload_type">FST_ERR_REP_INVALID_PAYLOAD_TYPE</a> | Reply payload can be either a `string` or a `Buffer`. | Use a `string` or a `Buffer` for the payload. | [#1168](https://github.com/fastify/fastify/pull/1168) |
 | <a id="fst_err_rep_already_sent">FST_ERR_REP_ALREADY_SENT</a> | A response was already sent. | - | [#1336](https://github.com/fastify/fastify/pull/1336) |
 | <a id="fst_err_rep_sent_value">FST_ERR_REP_SENT_VALUE</a> | The only possible value for `reply.sent` is `true`. | - | [#1336](https://github.com/fastify/fastify/pull/1336) |
@@ -694,7 +283,6 @@
 | <a id="fst_err_duplicated_route">FST_ERR_DUPLICATED_ROUTE</a> | The HTTP method already has a registered controller for that URL. | Use a different URL or register the controller for another HTTP method. | [#2954](https://github.com/fastify/fastify/pull/2954) |
 | <a id="fst_err_bad_url">FST_ERR_BAD_URL</a> | The router received an invalid url. | Use a valid URL. | [#2106](https://github.com/fastify/fastify/pull/2106) |
 | <a id="fst_err_async_constraint">FST_ERR_ASYNC_CONSTRAINT</a> | The router received an error when using asynchronous constraints. | - | [#4323](https://github.com/fastify/fastify/pull/4323) |
-| <a id="fst_err_default_route_invalid_type">FST_ERR_DEFAULT_ROUTE_INVALID_TYPE</a> | The `defaultRoute` type should be a function. | Use a function for the `defaultRoute`. | [#2733](https://github.com/fastify/fastify/pull/2733) |
 | <a id="fst_err_invalid_url">FST_ERR_INVALID_URL</a> | URL must be a string. | Use a string for the URL. | [#3653](https://github.com/fastify/fastify/pull/3653) |
 | <a id="fst_err_route_options_not_obj">FST_ERR_ROUTE_OPTIONS_NOT_OBJ</a> | Options for the route must be an object. | Use an object for the route options. | [#4554](https://github.com/fastify/fastify/pull/4554) |
 | <a id="fst_err_route_duplicated_handler">FST_ERR_ROUTE_DUPLICATED_HANDLER</a> | Duplicate handler for the route is not allowed. | Use a different handler. | [#4554](https://github.com/fastify/fastify/pull/4554) |
@@ -714,6 +302,6 @@
 | <a id="fst_err_parent_plugin_booted">FST_ERR_PARENT_PLUGIN_BOOTED</a> | Impossible to load plugin because the parent (mapped directly from `avvio`) | - | [#3106](https://github.com/fastify/fastify/pull/3106) |
 | <a id="fst_err_plugin_timeout">FST_ERR_PLUGIN_TIMEOUT</a> | Plugin did not start in time. | Increase the timeout for the plugin. | [#3106](https://github.com/fastify/fastify/pull/3106) |
 | <a id="fst_err_plugin_not_present_in_instance">FST_ERR_PLUGIN_NOT_PRESENT_IN_INSTANCE</a> | The decorator is not present in the instance. | - | [#4554](https://github.com/fastify/fastify/pull/4554) |
+| <a id="fst_err_plugin_invalid_async_handler">FST_ERR_PLUGIN_INVALID_ASYNC_HANDLER</a> | The plugin being registered mixes async and callback styles. | - | [#5141](https://github.com/fastify/fastify/pull/5141) |
 | <a id="fst_err_validation">FST_ERR_VALIDATION</a> | The Request failed the payload validation. | Check the request payload. | [#4824](https://github.com/fastify/fastify/pull/4824) |
-| <a id="fst_err_listen_options_invalid">FST_ERR_LISTEN_OPTIONS_INVALID</a> | Invalid listen options. | Check the listen options. | [#4886](https://github.com/fastify/fastify/pull/4886) |
->>>>>>> 47f9de46
+| <a id="fst_err_listen_options_invalid">FST_ERR_LISTEN_OPTIONS_INVALID</a> | Invalid listen options. | Check the listen options. | [#4886](https://github.com/fastify/fastify/pull/4886) |