<h1 align="center">Fastify</h1>

## Request
The first parameter of the handler function is `Request`.<br>
Request is a core Fastify object containing the following fields:
- `query` - the parsed querystring
- `body` - the body
- `params` - the params matching the URL
- `headers` - the headers
- `raw` - the incoming HTTP request from Node core
<<<<<<< HEAD
=======
- `req` *(deprecated, use `.raw` instead)* - the incoming HTTP request from Node core
- `server` - The Fastify server instance, scoped to the current [encapsulation context](Encapsulation.md)
>>>>>>> 6278e7bc
- `id` - the request id
- `log` - the logger instance of the incoming request
- `ip` - the IP address of the incoming request
- `ips` - an array of the IP addresses, ordered from closest to furthest, in the `X-Forwarded-For` header of the incoming request (only when the [`trustProxy`](Server.md#factory-trust-proxy) option is enabled)
- `hostname` - the hostname of the incoming request (derived from `X-Forwarded-Host` header when the [`trustProxy`](Server.md#factory-trust-proxy) option is enabled)
- `protocol` - the protocol of the incoming request (`https` or `http`)
- `method` - the method of the incoming request
- `url` - the url of the incoming request
- `routerMethod` - the method defined for the router that is handling the request
- `routerPath` - the path pattern defined for the router that is handling the request
- `is404` - true if request is being handled by 404 handler, false if it is not
- `connection` - Deprecated, use `socket` instead. The underlying connection of the incoming request.
- `socket` - the underlying connection of the incoming request


```js
fastify.post('/:params', options, function (request, reply) {
  console.log(request.body)
  console.log(request.query)
  console.log(request.params)
  console.log(request.headers)
  console.log(request.raw)
  console.log(request.server)
  console.log(request.id)
  console.log(request.ip)
  console.log(request.ips)
  console.log(request.hostname)
  console.log(request.protocol)
  request.log.info('some info')
})
```<|MERGE_RESOLUTION|>--- conflicted
+++ resolved
@@ -8,11 +8,7 @@
 - `params` - the params matching the URL
 - `headers` - the headers
 - `raw` - the incoming HTTP request from Node core
-<<<<<<< HEAD
-=======
-- `req` *(deprecated, use `.raw` instead)* - the incoming HTTP request from Node core
 - `server` - The Fastify server instance, scoped to the current [encapsulation context](Encapsulation.md)
->>>>>>> 6278e7bc
 - `id` - the request id
 - `log` - the logger instance of the incoming request
 - `ip` - the IP address of the incoming request
